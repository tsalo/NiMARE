--- conflicted
+++ resolved
@@ -211,135 +211,4 @@
         if not isinstance(obj, cls):
             raise IOError(f"Pickled object must be {cls}, not {type(obj)}")
 
-<<<<<<< HEAD
-        return obj
-
-
-class Estimator(NiMAREBase):
-    """Estimators take in Datasets and return MetaResults.
-
-    All Estimators must have a ``_fit`` method implemented, which applies algorithm-specific
-    methods to a Dataset and returns a dictionary of arrays to be converted into a MetaResult.
-
-    Users will interact with the ``_fit`` method by calling the user-facing ``fit`` method.
-    ``fit`` takes in a ``Dataset``, calls ``_collect_inputs``, then ``_preprocess_input``,
-    then ``_fit``, and finally converts the dictionary returned by ``_fit`` into a ``MetaResult``.
-    """
-
-    # Inputs that must be available in input Dataset. Keys are names of
-    # attributes to set; values are strings indicating location in Dataset.
-    _required_inputs = {}
-
-    def _collect_inputs(self, dataset, drop_invalid=True):
-        """Search for, and validate, required inputs as necessary.
-
-        This method populates the ``inputs_`` attribute.
-
-        .. versionchanged:: 0.0.12
-
-            Renamed from ``_validate_input``.
-
-        Parameters
-        ----------
-        dataset : :obj:`~nimare.dataset.Dataset`
-        drop_invalid : :obj:`bool`, optional
-            Whether to automatically drop any studies in the Dataset without valid data or not.
-            Default is True.
-
-        Attributes
-        ----------
-        inputs_ : :obj:`dict`
-            A dictionary of required inputs for the Estimator, extracted from the Dataset.
-            The actual inputs collected in this attribute are determined by the
-            ``_required_inputs`` variable that should be specified in each child class.
-        """
-        if not hasattr(dataset, "slice"):
-            raise ValueError(
-                f"Argument 'dataset' must be a valid Dataset object, not a {type(dataset)}."
-            )
-
-        if self._required_inputs:
-            data = dataset.get(self._required_inputs, drop_invalid=drop_invalid)
-            # Do not overwrite existing inputs_ attribute.
-            # This is necessary for PairwiseCBMAEstimator, which validates two sets of coordinates
-            # in the same object.
-            # It makes the *strong* assumption that required inputs will not changes within an
-            # Estimator across fit calls, so all fields of inputs_ will be overwritten instead of
-            # retaining outdated fields from previous fit calls.
-            if not hasattr(self, "inputs_"):
-                self.inputs_ = {}
-
-            for k, v in data.items():
-                if v is None:
-                    raise ValueError(
-                        f"Estimator {self.__class__.__name__} requires input dataset to contain "
-                        f"{k}, but no matching data were found."
-                    )
-                self.inputs_[k] = v
-
-    @abstractmethod
-    def _generate_description(self):
-        """Generate a text description of the Estimator."""
-        pass
-
-    @abstractmethod
-    def _preprocess_input(self, dataset):
-        """Perform any additional preprocessing steps on data in self.inputs_.
-
-        Parameters
-        ----------
-        dataset : :obj:`~nimare.dataset.Dataset`
-            The Dataset
-        """
-        pass
-
-    @abstractmethod
-    def _fit(self, dataset):
-        """Apply estimation to dataset and output results.
-
-        Must return a dictionary of results, where keys are names of images
-        and values are ndarrays.
-        """
-        pass
-
-    def fit(self, dataset, drop_invalid=True):
-        """Fit Estimator to Dataset.
-
-        Parameters
-        ----------
-        dataset : :obj:`~nimare.dataset.Dataset`
-            Dataset object to analyze.
-        drop_invalid : :obj:`bool`, optional
-            Whether to automatically ignore any studies without the required data or not.
-            Default is False.
-
-        Returns
-        -------
-        :obj:`~nimare.results.MetaResult`
-            Results of Estimator fitting.
-
-        Attributes
-        ----------
-        inputs_ : :obj:`dict`
-            Inputs used in _fit.
-
-        Notes
-        -----
-        The `fit` method is a light wrapper that runs input validation and
-        preprocessing before fitting the actual model. Estimators' individual
-        "fitting" methods are implemented as `_fit`, although users should
-        call `fit`.
-        """
-        self._collect_inputs(dataset, drop_invalid=drop_invalid)
-        self._preprocess_input(dataset)
-        maps, tables, description = self._fit(dataset)
-
-        if hasattr(self, "masker") and self.masker is not None:
-            masker = self.masker
-        else:
-            masker = dataset.masker
-
-        return MetaResult(self, mask=masker, maps=maps, tables=tables, description=description)
-=======
-        return obj
->>>>>>> c30add51
+        return obj