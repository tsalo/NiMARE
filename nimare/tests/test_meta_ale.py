"""Test nimare.meta.ale (ALE/SCALE meta-analytic algorithms)."""
import logging
import os
import pickle

import nibabel as nib
import numpy as np
import pytest

import nimare
from nimare.correct import FDRCorrector, FWECorrector
from nimare.meta import ale
from nimare.utils import vox2mm


def test_ALE_ma_map_reuse(testdata_cbma, tmp_path_factory, caplog):
    """Test that MA maps are re-used when appropriate."""
    from nimare.meta import kernel

    tmpdir = tmp_path_factory.mktemp("test_ALE_ma_map_reuse")
    testdata_cbma.update_path(tmpdir)

    # ALEKernel cannot extract sample_size from a Dataset,
    # so we need to set it for this kernel and for the later meta-analyses.
    kern = kernel.ALEKernel(sample_size=20)
    dset = kern.transform(testdata_cbma, return_type="dataset")

    # The associated column should be in the new Dataset's images DataFrame
    cols = dset.images.columns.tolist()
    assert any(["ALEKernel" in col for col in cols])

    # The Dataset without the images will generate them from scratch.
    # If drop_invalid is False, then there should be an Exception, since two studies in the test
    # dataset are missing coordinates.
    meta = ale.ALE(kernel__sample_size=20)
    with pytest.raises(Exception):
        meta.fit(testdata_cbma, drop_invalid=False)

    with caplog.at_level(logging.DEBUG, logger="nimare.meta.cbma.base"):
        meta.fit(testdata_cbma)
    assert "Loading pre-generated MA maps" not in caplog.text

    # The Dataset with the images will re-use them, as evidenced by the logger message.
    with caplog.at_level(logging.DEBUG, logger="nimare.meta.cbma.base"):
        meta.fit(dset)
    assert "Loading pre-generated MA maps" in caplog.text

    # If there is a memory limit along with pre-generated images, then we should still see the
    # logger message.
    meta = ale.ALE(kernel__sample_size=20, memory_limit="100mb")
    with caplog.at_level(logging.DEBUG, logger="nimare.meta.cbma.base"):
        meta.fit(dset)
    assert "Loading pre-generated MA maps" in caplog.text
    assert "Closing memmap at" in caplog.text


def test_ALESubtraction_ma_map_reuse(testdata_cbma, tmp_path_factory, caplog):
    """Test that MA maps are re-used when appropriate."""
    from nimare.meta import kernel

    tmpdir = tmp_path_factory.mktemp("test_ALESubtraction_ma_map_reuse")
    testdata_cbma.update_path(tmpdir)

    # ALEKernel cannot extract sample_size from a Dataset,
    # so we need to set it for this kernel and for the later meta-analyses.
    kern = kernel.ALEKernel(sample_size=20)
    dset = kern.transform(testdata_cbma, return_type="dataset")

    # The Dataset without the images will generate them from scratch.
    sub_meta = ale.ALESubtraction(n_iters=10, kernel__sample_size=20)

    with caplog.at_level(logging.DEBUG, logger="nimare.meta.cbma.base"):
        sub_meta.fit(testdata_cbma, testdata_cbma)
    assert "Loading pre-generated MA maps" not in caplog.text

    # The Dataset with the images will re-use them,
    # as evidenced by the logger message.
    with caplog.at_level(logging.DEBUG, logger="nimare.meta.cbma.base"):
        sub_meta.fit(dset, dset)
    assert "Loading pre-generated MA maps" in caplog.text


def test_ALE_approximate_null_unit(testdata_cbma, tmp_path_factory):
    """Unit test for ALE with approximate null_method."""
    tmpdir = tmp_path_factory.mktemp("test_ALE_approximate_null_unit")
    out_file = os.path.join(tmpdir, "file.pkl.gz")

    meta = ale.ALE(null_method="approximate")
    res = meta.fit(testdata_cbma)
    assert "stat" in res.maps.keys()
    assert "p" in res.maps.keys()
    assert "z" in res.maps.keys()
    assert isinstance(res, nimare.results.MetaResult)
    assert isinstance(res.get_map("z", return_type="image"), nib.Nifti1Image)
    assert isinstance(res.get_map("z", return_type="array"), np.ndarray)
    res2 = res.copy()
    assert res2 != res
    assert isinstance(res, nimare.results.MetaResult)

    # Test saving/loading
    meta.save(out_file, compress=True)
    assert os.path.isfile(out_file)
    meta2 = ale.ALE.load(out_file, compressed=True)
    assert isinstance(meta2, ale.ALE)
    with pytest.raises(pickle.UnpicklingError):
        ale.ALE.load(out_file, compressed=False)

    meta.save(out_file, compress=False)
    assert os.path.isfile(out_file)
    meta2 = ale.ALE.load(out_file, compressed=False)
    assert isinstance(meta2, ale.ALE)
    with pytest.raises(OSError):
        ale.ALE.load(out_file, compressed=True)


def test_ALE_approximate_null_corr_unit(testdata_cbma):
    """Unit test for ALE with FWE correction and approximate null_method."""
    meta = ale.ALE(null_method="approximate")
    meta.fit(testdata_cbma)

    # Test MCC methods
    # Monte Carlo FWE
<<<<<<< HEAD
    corr = FWECorrector(method="montecarlo", voxel_thresh=0.001, n_iters=5, n_cores=-1, tfce=True)
    cres = corr.transform(meta.results)
=======
    corr = FWECorrector(method="montecarlo", voxel_thresh=0.001, n_iters=5, n_cores=-1)
    cres = corr.transform(res)
>>>>>>> 83d9f557
    assert isinstance(cres, nimare.results.MetaResult)
    assert "z_desc-size_level-cluster_corr-FWE_method-montecarlo" in cres.maps.keys()
    assert "z_desc-mass_level-cluster_corr-FWE_method-montecarlo" in cres.maps.keys()
    assert "z_level-voxel_corr-FWE_method-montecarlo" in cres.maps.keys()
    assert "logp_desc-size_level-cluster_corr-FWE_method-montecarlo" in cres.maps.keys()
    assert "logp_desc-mass_level-cluster_corr-FWE_method-montecarlo" in cres.maps.keys()
    assert "logp_level-voxel_corr-FWE_method-montecarlo" in cres.maps.keys()
    assert isinstance(
        cres.get_map("z_desc-size_level-cluster_corr-FWE_method-montecarlo", return_type="image"),
        nib.Nifti1Image,
    )
    assert isinstance(
        cres.get_map("z_desc-size_level-cluster_corr-FWE_method-montecarlo", return_type="array"),
        np.ndarray,
    )
    assert isinstance(
        cres.get_map("z_desc-mass_level-cluster_corr-FWE_method-montecarlo", return_type="image"),
        nib.Nifti1Image,
    )
    assert isinstance(
        cres.get_map("z_desc-mass_level-cluster_corr-FWE_method-montecarlo", return_type="array"),
        np.ndarray,
    )
    assert isinstance(
        cres.get_map("z_desc-tfce_level-voxel_corr-FWE_method-montecarlo", return_type="array"),
        np.ndarray,
    )


def test_ALE_approximate_null_corr_unit2(testdata_cbma):
    """Second unit test for ALE with FWE correction and approximate null_method."""
    meta = ale.ALE(null_method="approximate")
    res = meta.fit(testdata_cbma)

    # Test MCC methods
    # Bonferroni FWE
    corr = FWECorrector(method="bonferroni")
    cres = corr.transform(res)
    assert isinstance(cres, nimare.results.MetaResult)
    assert isinstance(
        cres.get_map("z_corr-FWE_method-bonferroni", return_type="image"), nib.Nifti1Image
    )
    assert isinstance(
        cres.get_map("z_corr-FWE_method-bonferroni", return_type="array"), np.ndarray
    )

    # FDR
    corr = FDRCorrector(method="indep", alpha=0.05)
    cres = corr.transform(res)
    assert isinstance(cres, nimare.results.MetaResult)
    assert isinstance(
        cres.get_map("z_corr-FDR_method-indep", return_type="image"), nib.Nifti1Image
    )
    assert isinstance(cres.get_map("z_corr-FDR_method-indep", return_type="array"), np.ndarray)


def test_ALE_montecarlo_null_unit(testdata_cbma, tmp_path_factory):
    """Unit test for ALE with an montecarlo null_method.

    This test is run with low-memory kernel transformation as well.
    """
    tmpdir = tmp_path_factory.mktemp("test_ALE_montecarlo_null_unit")
    out_file = os.path.join(tmpdir, "file.pkl.gz")

    meta = ale.ALE(null_method="montecarlo", n_iters=10, kernel__memory_limit="1gb")
    res = meta.fit(testdata_cbma)
    assert "stat" in res.maps.keys()
    assert "p" in res.maps.keys()
    assert "z" in res.maps.keys()
    assert isinstance(res, nimare.results.MetaResult)
    assert isinstance(res.get_map("z", return_type="image"), nib.Nifti1Image)
    assert isinstance(res.get_map("z", return_type="array"), np.ndarray)
    res2 = res.copy()
    assert res2 != res
    assert isinstance(res, nimare.results.MetaResult)

    # Test saving/loading
    meta.save(out_file, compress=True)
    assert os.path.isfile(out_file)
    meta2 = ale.ALE.load(out_file, compressed=True)
    assert isinstance(meta2, ale.ALE)
    with pytest.raises(pickle.UnpicklingError):
        ale.ALE.load(out_file, compressed=False)

    meta.save(out_file, compress=False)
    assert os.path.isfile(out_file)
    meta2 = ale.ALE.load(out_file, compressed=False)
    assert isinstance(meta2, ale.ALE)
    with pytest.raises(OSError):
        ale.ALE.load(out_file, compressed=True)


def test_ALE_montecarlo_null_corr_unit(testdata_cbma, tmp_path_factory):
    """Unit test for ALE with an montecarlo null_method and FWE correction."""
    meta = ale.ALE(null_method="montecarlo", n_iters=10)
    res = meta.fit(testdata_cbma)

    # Test MCC methods
    # Monte Carlo FWE
    corr = FWECorrector(method="montecarlo", voxel_thresh=0.001, n_iters=5, n_cores=-1)
    cres = corr.transform(res)
    assert isinstance(cres, nimare.results.MetaResult)
    assert "z_desc-size_level-cluster_corr-FWE_method-montecarlo" in cres.maps.keys()
    assert "z_desc-mass_level-cluster_corr-FWE_method-montecarlo" in cres.maps.keys()
    assert "z_level-voxel_corr-FWE_method-montecarlo" in cres.maps.keys()
    assert "logp_desc-size_level-cluster_corr-FWE_method-montecarlo" in cres.maps.keys()
    assert "logp_desc-mass_level-cluster_corr-FWE_method-montecarlo" in cres.maps.keys()
    assert "logp_level-voxel_corr-FWE_method-montecarlo" in cres.maps.keys()
    assert isinstance(
        cres.get_map("z_desc-size_level-cluster_corr-FWE_method-montecarlo", return_type="image"),
        nib.Nifti1Image,
    )
    assert isinstance(
        cres.get_map("z_desc-size_level-cluster_corr-FWE_method-montecarlo", return_type="array"),
        np.ndarray,
    )
    assert isinstance(
        cres.get_map("z_desc-mass_level-cluster_corr-FWE_method-montecarlo", return_type="image"),
        nib.Nifti1Image,
    )
    assert isinstance(
        cres.get_map("z_desc-mass_level-cluster_corr-FWE_method-montecarlo", return_type="array"),
        np.ndarray,
    )

    # Check that the updated null distribution is in the corrected MetaResult's Estimator.
    assert (
        "values_desc-mass_level-cluster_corr-fwe_method-montecarlo"
        in cres.estimator.null_distributions_.keys()
    )
    # The updated null distribution should *not* be in the original Estimator, nor in the
    # uncorrected MetaResult's Estimator.
    assert (
        "values_desc-mass_level-cluster_corr-fwe_method-montecarlo"
        not in meta.null_distributions_.keys()
    )
    assert (
        "values_desc-mass_level-cluster_corr-fwe_method-montecarlo"
        not in res.estimator.null_distributions_.keys()
    )


def test_ALE_montecarlo_null_corr_unit2(testdata_cbma):
    """Unit test for ALE with an montecarlo null_method and FWE/FDR correction."""
    meta = ale.ALE(null_method="montecarlo", n_iters=10)
    res = meta.fit(testdata_cbma)

    # Test MCC methods
    # Bonferroni FWE
    corr = FWECorrector(method="bonferroni")
    cres = corr.transform(res)
    assert isinstance(cres, nimare.results.MetaResult)
    assert isinstance(
        cres.get_map("z_corr-FWE_method-bonferroni", return_type="image"), nib.Nifti1Image
    )
    assert isinstance(
        cres.get_map("z_corr-FWE_method-bonferroni", return_type="array"), np.ndarray
    )

    # FDR
    corr = FDRCorrector(method="indep", alpha=0.05)
    cres = corr.transform(res)
    assert isinstance(cres, nimare.results.MetaResult)
    assert isinstance(
        cres.get_map("z_corr-FDR_method-indep", return_type="image"), nib.Nifti1Image
    )
    assert isinstance(cres.get_map("z_corr-FDR_method-indep", return_type="array"), np.ndarray)


def test_ALESubtraction_smoke(testdata_cbma, tmp_path_factory):
    """Smoke test for ALESubtraction."""
    tmpdir = tmp_path_factory.mktemp("test_ALESubtraction_smoke")
    out_file = os.path.join(tmpdir, "file.pkl.gz")

    sub_meta = ale.ALESubtraction(n_iters=10, n_cores=2)
    results = sub_meta.fit(testdata_cbma, testdata_cbma)
    assert isinstance(results, nimare.results.MetaResult)
    assert "z_desc-group1MinusGroup2" in results.maps.keys()
    assert isinstance(
        results.get_map("z_desc-group1MinusGroup2", return_type="image"), nib.Nifti1Image
    )
    assert isinstance(results.get_map("z_desc-group1MinusGroup2", return_type="array"), np.ndarray)

    sub_meta.save(out_file)
    assert os.path.isfile(out_file)


def test_SCALE_smoke(testdata_cbma, tmp_path_factory):
    """Smoke test for SCALE."""
    tmpdir = tmp_path_factory.mktemp("test_SCALE_smoke")
    out_file = os.path.join(tmpdir, "file.pkl.gz")
    dset = testdata_cbma.slice(testdata_cbma.ids[:3])

    with pytest.raises(TypeError):
        ale.SCALE(xyz="dog", n_iters=5, n_cores=1)

    with pytest.raises(ValueError):
        ale.SCALE(xyz=np.random.random((5, 3, 1)), n_iters=5, n_cores=1)

    with pytest.raises(ValueError):
        ale.SCALE(xyz=np.random.random((3, 10)), n_iters=5, n_cores=1)

    xyz = vox2mm(
        np.vstack(np.where(testdata_cbma.masker.mask_img.get_fdata())).T,
        testdata_cbma.masker.mask_img.affine,
    )
    xyz = xyz[:20, :]
    meta = ale.SCALE(xyz, n_iters=5, n_cores=1)
    res = meta.fit(dset)
    assert isinstance(res, nimare.results.MetaResult)
    assert "z" in res.maps.keys()
    assert isinstance(res.get_map("z", return_type="image"), nib.Nifti1Image)
    assert isinstance(res.get_map("z", return_type="array"), np.ndarray)

    meta.save(out_file)
    assert os.path.isfile(out_file)<|MERGE_RESOLUTION|>--- conflicted
+++ resolved
@@ -120,13 +120,9 @@
 
     # Test MCC methods
     # Monte Carlo FWE
-<<<<<<< HEAD
     corr = FWECorrector(method="montecarlo", voxel_thresh=0.001, n_iters=5, n_cores=-1, tfce=True)
-    cres = corr.transform(meta.results)
-=======
-    corr = FWECorrector(method="montecarlo", voxel_thresh=0.001, n_iters=5, n_cores=-1)
-    cres = corr.transform(res)
->>>>>>> 83d9f557
+    cres = corr.transform(res)
+
     assert isinstance(cres, nimare.results.MetaResult)
     assert "z_desc-size_level-cluster_corr-FWE_method-montecarlo" in cres.maps.keys()
     assert "z_desc-mass_level-cluster_corr-FWE_method-montecarlo" in cres.maps.keys()
