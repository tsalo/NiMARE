"""Common meta-analytic workflows."""

from .ale import ale_sleuth_workflow
from .macm import macm_workflow
<<<<<<< HEAD
from .neurosynth_compose import run as compose_run
from .peaks2maps import peaks2maps_workflow
from .scale import scale_workflow

__all__ = [
    "ale_sleuth_workflow",
    "conperm_workflow",
    "macm_workflow",
    "peaks2maps_workflow",
    "scale_workflow",
    "compose_run",
]
=======

__all__ = ["ale_sleuth_workflow", "macm_workflow"]
>>>>>>> e2699411
<|MERGE_RESOLUTION|>--- conflicted
+++ resolved
@@ -2,20 +2,6 @@
 
 from .ale import ale_sleuth_workflow
 from .macm import macm_workflow
-<<<<<<< HEAD
-from .neurosynth_compose import run as compose_run
-from .peaks2maps import peaks2maps_workflow
-from .scale import scale_workflow
+from .neurosynth_compose import compose_run
 
-__all__ = [
-    "ale_sleuth_workflow",
-    "conperm_workflow",
-    "macm_workflow",
-    "peaks2maps_workflow",
-    "scale_workflow",
-    "compose_run",
-]
-=======
-
-__all__ = ["ale_sleuth_workflow", "macm_workflow"]
->>>>>>> e2699411
+__all__ = ["ale_sleuth_workflow", "macm_workflow", "compose_run"]