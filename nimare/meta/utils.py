"""Utilities for coordinate-based meta-analysis estimators."""
import logging
import os

import nibabel as nib
import numpy as np
import numpy.linalg as npl
<<<<<<< HEAD
import pandas as pd
=======
import sparse
>>>>>>> d37c216d
from scipy import ndimage

from nimare import references
from nimare.dataset import DatasetSearcher
from nimare.due import due
from nimare.extract import download_peaks2maps_model

os.environ["TF_CPP_MIN_LOG_LEVEL"] = "2"
LGR = logging.getLogger(__name__)


def _add_metadata_to_dataframe(
    dataset,
    dataframe,
    metadata_field,
    target_column,
    filter_func=np.mean,
):
    """Add metadata from a Dataset to a DataFrame.

    .. versionadded:: 0.0.8

    This is particularly useful for kernel transformers or estimators where a given metadata field
    is necessary (e.g., ALEKernel with "sample_size"), but we want to just use the coordinates
    DataFrame instead of passing the full Dataset.

    Parameters
    ----------
    dataset : :obj:`~nimare.dataset.Dataset`
        Dataset containing study IDs and metadata to feed into dataframe.
    dataframe : :obj:`pandas.DataFrame`
        DataFrame containing study IDs, into which Dataset metadata will be merged.
    metadata_field : :obj:`str`
        Metadata field in ``dataset``.
    target_column : :obj:`str`
        Name of the column that will be added to ``dataframe``, containing information from the
        Dataset.
    filter_func : :obj:`function`, optional
        Function to apply to the metadata so that it fits as a column in a DataFrame.
        Default is ``numpy.mean``.

    Returns
    -------
    dataframe : :obj:`pandas.DataFrame`
        Updated DataFrame with ``target_column`` added.
    """
    dataframe = dataframe.copy()
    searcher = DatasetSearcher()

    if metadata_field in searcher.get_metadata(dataset):
        # Collect metadata from Dataset
        metadata = searcher.get_metadata(dataset, field=metadata_field, ids=dataset.ids)
        metadata = [[m] for m in metadata]
        # Create a DataFrame with the metadata
        metadata = pd.DataFrame(
            index=dataset.ids,
            data=metadata,
            columns=[metadata_field],
        )
        # Reduce the metadata (if in list/array format) to single values
        metadata[target_column] = metadata[metadata_field].apply(filter_func)
        # Merge metadata df into coordinates df
        dataframe = dataframe.merge(
            right=metadata,
            left_on="id",
            right_index=True,
            sort=False,
            validate="many_to_one",
            suffixes=(False, False),
            how="left",
        )
    else:
        LGR.warning(
            f"Metadata field '{metadata_field}' not found. "
            "Set a constant value for this field as an argument, if possible."
        )

    return dataframe


def model_fn(features, labels, mode, params):
    """Run model function used internally by peaks2maps.

    .. deprecated:: 0.0.11
        `model_fn` will be removed in NiMARE 0.0.13.

    .. versionadded:: 0.0.4

    """
    import tensorflow as tf
    from tensorflow.python.estimator.export.export_output import PredictOutput

    ngf = 64
    layers = []

    training_flag = mode == tf.estimator.ModeKeys.TRAIN

    input_images_placeholder = tf.expand_dims(features, -1)

    conv_args = {
        "strides": 2,
        "kernel_size": 4,
        "padding": "valid",
        "activation": tf.nn.leaky_relu,
        "kernel_initializer": tf.random_normal_initializer(0, 0.02),
        "name": "conv",
        "use_bias": False,
    }

    deconv_args = conv_args.copy()
    deconv_args["padding"] = "same"
    deconv_args["name"] = "deconv"

    batchnorm_args = {
        "scale": True,
        "gamma_initializer": tf.random_normal_initializer(1.0, 0.02),
        "center": True,
        "beta_initializer": tf.zeros_initializer(),
        "name": "batchnorm",
        "training": training_flag,
    }

    def pad_and_conv(input, out_channels, conv_args):
        padded_input = tf.pad(input, [[0, 0], [1, 1], [1, 1], [1, 1], [0, 0]], mode="CONSTANT")
        convolved = tf.compat.v1.layers.conv3d(padded_input, out_channels, **conv_args)
        return convolved

    # encoder_1: [batch, 256, 256, in_channels] => [batch, 128, 128, ngf]
    with tf.compat.v1.variable_scope("encoder_1"):
        this_args = conv_args.copy()
        output = pad_and_conv(input_images_placeholder, ngf, this_args)
        layers.append(output)

    layer_specs = [
        (ngf * 2, 0.2),
        # encoder_3: [batch, 64, 64, ngf * 2] => [batch, 32, 32, ngf * 4]
        (ngf * 2, 0.2),
        # encoder_3: [batch, 64, 64, ngf * 2] => [batch, 32, 32, ngf * 4]
        (ngf * 4, 0.2),
        # encoder_4: [batch, 32, 32, ngf * 4] => [batch, 16, 16, ngf * 8]
        (ngf * 8, 0.2),
        # encoder_5: [batch, 16, 16, ngf * 8] => [batch, 8, 8, ngf * 8]
        # ngf * 8,
        # # encoder_6: [batch, 8, 8, ngf * 8] => [batch, 4, 4, ngf * 8]
    ]

    for out_channels, dropout in layer_specs:
        with tf.compat.v1.variable_scope("encoder_%d" % (len(layers) + 1)):
            # [batch, in_height, in_width, in_channels] => [batch, in_height/2, in_width/2,
            # out_channels]
            convolved = pad_and_conv(layers[-1], out_channels, conv_args)
            output = tf.compat.v1.layers.batch_normalization(convolved, **batchnorm_args)
            if dropout > 0.0:
                output = tf.compat.v1.layers.dropout(output, rate=dropout, training=training_flag)
            layers.append(output)

    layer_specs = [
        # (ngf * 8, 0.5),
        # # decoder_6: [batch, 4, 4, ngf * 8 * 2] => [batch, 8, 8, ngf * 8 * 2]
        (ngf * 8, 0.2),
        # decoder_5: [batch, 8, 8, ngf * 8 * 2] => [batch, 16, 16, ngf * 8 * 2]
        (ngf * 4, 0.2),
        # decoder_4: [batch, 16, 16, ngf * 8 * 2] => [batch, 32, 32, ngf * 4 * 2]
        (ngf * 2, 0.2),
        # decoder_3: [batch, 32, 32, ngf * 4 * 2] => [batch, 64, 64, ngf * 2 * 2]
        (ngf * 2, 0.2),
        # decoder_2: [batch, 64, 64, ngf * 2 * 2] => [batch, 128, 128, ngf * 2]
    ]

    num_encoder_layers = len(layers)
    for decoder_layer, (out_channels, dropout) in enumerate(layer_specs):
        skip_layer = num_encoder_layers - decoder_layer - 1
        with tf.compat.v1.variable_scope("decoder_%d" % (skip_layer + 1)):
            if decoder_layer == 0:
                # first decoder layer doesn't have skip connections
                # since it is directly connected to the skip_layer
                input = layers[-1]
            else:
                input = tf.concat([layers[-1], layers[skip_layer]], axis=4)

            output = tf.compat.v1.layers.conv3d_transpose(input, out_channels, **deconv_args)
            output = tf.compat.v1.layers.batch_normalization(output, **batchnorm_args)

            if dropout > 0.0:
                output = tf.compat.v1.layers.dropout(output, rate=dropout, training=training_flag)

            layers.append(output)

    # decoder_1: [batch, 128, 128, ngf * 2] => [batch, 256, 256, generator_outputs_channels]
    with tf.compat.v1.variable_scope("decoder_1"):
        input = tf.concat([layers[-1], layers[0]], axis=4)
        this_args = deconv_args.copy()
        this_args["activation"] = None
        output = tf.compat.v1.layers.conv3d_transpose(input, 1, **this_args)
        layers.append(output)

    predictions = tf.squeeze(layers[-1], -1)

    if mode == tf.estimator.ModeKeys.PREDICT:
        temp = tf.compat.v1.saved_model.signature_constants
        return tf.estimator.EstimatorSpec(
            mode=mode,
            predictions=predictions,
            export_outputs={temp.DEFAULT_SERVING_SIGNATURE_DEF_KEY: PredictOutput(predictions)},
        )
    else:
        labels, filenames = labels
        loss = tf.losses.mean_squared_error(labels, predictions)

        # Add a scalar summary for the snapshot loss.
        # Create the gradient descent optimizer with the given learning rate.
        optimizer = tf.train.AdamOptimizer(params.learning_rate)
        # Use the optimizer to apply the gradients that minimize the loss
        # (and also increment the global step counter) as a single training step.
        extra_update_ops = tf.get_collection(tf.GraphKeys.UPDATE_OPS)
        with tf.control_dependencies(extra_update_ops):
            train_op = optimizer.minimize(loss, global_step=tf.train.get_global_step())

        return tf.estimator.EstimatorSpec(
            mode=mode,
            predictions=predictions,
            loss=loss,
            train_op=train_op,
            export_outputs={"output": predictions},
        )


def _get_resize_arg(target_shape):
    """Get resizing arguments, as used by peaks2maps.

    .. deprecated:: 0.0.11
        `_get_resize_arg` will be removed in NiMARE 0.0.13.

    .. versionadded:: 0.0.1

    """
    mni_shape_mm = np.array([148.0, 184.0, 156.0])
    target_resolution_mm = np.ceil(mni_shape_mm / np.array(target_shape)).astype(np.int32)
    target_affine = np.array(
        [
            [4.0, 0.0, 0.0, -75.0],
            [0.0, 4.0, 0.0, -105.0],
            [0.0, 0.0, 4.0, -70.0],
            [0.0, 0.0, 0.0, 1.0],
        ]
    )
    target_affine[0, 0] = target_resolution_mm[0]
    target_affine[1, 1] = target_resolution_mm[1]
    target_affine[2, 2] = target_resolution_mm[2]
    return target_affine, list(target_shape)


def _get_generator(contrasts_coordinates, target_shape, affine, skip_out_of_bounds=False):
    """Get generator, as used by peaks2maps."""

    def generator():
        for contrast in contrasts_coordinates:
            encoded_coords = np.zeros(list(target_shape))
            for real_pt in contrast:
                vox_pt = np.rint(nib.affines.apply_affine(npl.inv(affine), real_pt)).astype(int)
                if skip_out_of_bounds and (vox_pt[0] >= 32 or vox_pt[1] >= 32 or vox_pt[2] >= 32):
                    continue
                encoded_coords[vox_pt[0], vox_pt[1], vox_pt[2]] = 1
            yield (encoded_coords, encoded_coords)

    return generator


@due.dcite(
    references.PEAKS2MAPS,
    description="Transforms coordinates of peaks to unthresholded maps using a deep "
    "convolutional neural net.",
)
def compute_p2m_ma(
    contrasts_coordinates, skip_out_of_bounds=True, tf_verbosity_level=None, model_dir="auto"
):
    """Generate modeled activation (MA) maps using deep ConvNet model peaks2maps.

    .. deprecated:: 0.0.11
        `compute_p2m_ma` will be removed in NiMARE 0.0.13.

    Parameters
    ----------
    contrasts_coordinates : list of lists that are len == 3
        List of contrasts and their coordinates
    skip_out_of_bounds : bool, optional
        Remove coordinates outside of the bounding box of the peaks2maps model
    tf_verbosity_level : int
        Tensorflow verbosity logging level
    model_dir : str, optional
        Location of peaks2maps model. Default is "auto".

    Returns
    -------
    ma_values : array-like
        1d array of modeled activation values.
    """
    try:
        import tensorflow as tf
    except ImportError as e:
        if "No module named 'tensorflow'" in str(e):
            raise Exception(
                "tensorflow not installed - see https://www.tensorflow.org/install/ "
                "for instructions"
            )
        else:
            raise

    if tf_verbosity_level is None:
        tf_verbosity_level = tf.compat.v1.logging.FATAL
    target_shape = (32, 32, 32)
    affine, _ = _get_resize_arg(target_shape)
    tf.compat.v1.logging.set_verbosity(tf_verbosity_level)

    def generate_input_fn():
        dataset = tf.compat.v1.data.Dataset.from_generator(
            _get_generator(
                contrasts_coordinates, target_shape, affine, skip_out_of_bounds=skip_out_of_bounds
            ),
            (tf.float32, tf.float32),
            (tf.TensorShape(target_shape), tf.TensorShape(target_shape)),
        )
        dataset = dataset.batch(1)
        iterator = dataset.make_one_shot_iterator()
        return iterator.get_next()

    # download_peaks2maps_model expects None for "auto"
    model_dir = None if model_dir == "auto" else model_dir
    model_dir = download_peaks2maps_model(data_dir=model_dir)
    model = tf.estimator.Estimator(model_fn, model_dir=model_dir)

    results = model.predict(generate_input_fn)
    results = [result for result in results]
    assert len(results) == len(contrasts_coordinates), "returned %d" % len(results)

    niis = [nib.Nifti1Image(np.squeeze(result), affine) for result in results]
    return niis


def compute_kda_ma(
    shape,
    vox_dims,
    ijks,
    r,
    value=1.0,
    exp_idx=None,
    sum_overlap=False,
):
    """Compute (M)KDA modeled activation (MA) map.

    .. versionchanged:: 0.0.12

        * Remove low-memory option in favor of sparse arrays.
        * Return 4D sparse array.

    .. versionadded:: 0.0.4

    Replaces the values around each focus in ijk with binary sphere.

    Parameters
    ----------
    shape : :obj:`tuple`
        Shape of brain image + buffer. Typically (91, 109, 91).
    vox_dims : array_like
        Size (in mm) of each dimension of a voxel.
    ijks : array-like
        Indices of foci. Each row is a coordinate, with the three columns
        corresponding to index in each of three dimensions.
    r : :obj:`int`
        Sphere radius, in mm.
    value : :obj:`int`
        Value for sphere.
    exp_idx : array_like
        Optional indices of experiments. If passed, must be of same length as
        ijks. Each unique value identifies all coordinates in ijk that come from
        the same experiment. If None passed, it is assumed that all coordinates
        come from the same experiment.
    sum_overlap : :obj:`bool`
        Whether to sum voxel values in overlapping spheres.

    Returns
    -------
    kernel_data : :obj:`sparse._coo.core.COO`
        4D sparse array. If `exp_idx` is none, a 3d array in the same
        shape as the `shape` argument is returned. If `exp_idx` is passed, a 4d array
        is returned, where the first dimension has size equal to the number of
        unique experiments, and the remaining 3 dimensions are equal to `shape`.
    """
    if exp_idx is None:
        exp_idx = np.ones(len(ijks))

    uniq, exp_idx = np.unique(exp_idx, return_inverse=True)
    n_studies = len(uniq)

    kernel_shape = (n_studies,) + shape

    n_dim = ijks.shape[1]
    xx, yy, zz = [slice(-r // vox_dims[i], r // vox_dims[i] + 0.01, 1) for i in range(n_dim)]
    cube = np.vstack([row.ravel() for row in np.mgrid[xx, yy, zz]])
    kernel = cube[:, np.sum(np.dot(np.diag(vox_dims), cube) ** 2, 0) ** 0.5 <= r]

    # Preallocate coords array, np.concatenate is too slow
    n_coords = ijks.shape[0] * kernel.shape[1]  # = n_peaks * n_voxels
    coords = np.zeros((4, n_coords), dtype=int)
    temp_idx = 0
    for i, peak in enumerate(ijks):
        sphere = np.round(kernel.T + peak)
        idx = (np.min(sphere, 1) >= 0) & (np.max(np.subtract(sphere, shape), 1) <= -1)
        sphere = sphere[idx, :].astype(int)
        exp = exp_idx[i]

        n_brain_voxels = sphere.shape[0]
        chunk_idx = np.arange(temp_idx, temp_idx + n_brain_voxels, 1, dtype=int)

        coords[0, chunk_idx] = np.full((1, n_brain_voxels), exp)
        coords[1:, chunk_idx] = sphere.T

        temp_idx += n_brain_voxels

    # Usually coords.shape[1] < n_coords, since n_brain_voxels < n_voxels sometimes
    coords = coords[:, :temp_idx]

    if not sum_overlap:
        coords = np.unique(coords, axis=1)

    data = np.full(coords.shape[1], value)
    kernel_data = sparse.COO(coords, data, shape=kernel_shape)

    return kernel_data


def compute_ale_ma(shape, ijk, kernel):
    """Generate ALE modeled activation (MA) maps.

    Replaces the values around each focus in ijk with the contrast-specific
    kernel. Takes the element-wise maximum when looping through foci, which
    accounts for foci which are near to one another and may have overlapping
    kernels.

    Parameters
    ----------
    shape : tuple
        Shape of brain image + buffer. Typically (91, 109, 91) + (30, 30, 30).
    ijk : array-like
        Indices of foci. Each row is a coordinate, with the three columns
        corresponding to index in each of three dimensions.
    kernel : array-like
        3D array of smoothing kernel. Typically of shape (30, 30, 30).

    Returns
    -------
    ma_values : array-like
        1d array of modeled activation values.
    """
    ma_values = np.zeros(shape)
    mid = int(np.floor(kernel.shape[0] / 2.0))
    mid1 = mid + 1
    for j_peak in range(ijk.shape[0]):
        i, j, k = ijk[j_peak, :]
        xl = max(i - mid, 0)
        xh = min(i + mid1, ma_values.shape[0])
        yl = max(j - mid, 0)
        yh = min(j + mid1, ma_values.shape[1])
        zl = max(k - mid, 0)
        zh = min(k + mid1, ma_values.shape[2])
        xlk = mid - (i - xl)
        xhk = mid - (i - xh)
        ylk = mid - (j - yl)
        yhk = mid - (j - yh)
        zlk = mid - (k - zl)
        zhk = mid - (k - zh)

        if (
            (xl >= 0)
            & (xh >= 0)
            & (yl >= 0)
            & (yh >= 0)
            & (zl >= 0)
            & (zh >= 0)
            & (xlk >= 0)
            & (xhk >= 0)
            & (ylk >= 0)
            & (yhk >= 0)
            & (zlk >= 0)
            & (zhk >= 0)
        ):
            ma_values[xl:xh, yl:yh, zl:zh] = np.maximum(
                ma_values[xl:xh, yl:yh, zl:zh], kernel[xlk:xhk, ylk:yhk, zlk:zhk]
            )
    return ma_values


@due.dcite(references.ALE_KERNEL, description="Introduces sample size-dependent kernels to ALE.")
def get_ale_kernel(img, sample_size=None, fwhm=None):
    """Estimate 3D Gaussian and sigma (in voxels) for ALE kernel given sample size or fwhm."""
    if sample_size is not None and fwhm is not None:
        raise ValueError('Only one of "sample_size" and "fwhm" may be specified')
    elif sample_size is None and fwhm is None:
        raise ValueError('Either "sample_size" or "fwhm" must be provided')
    elif sample_size is not None:
        uncertain_templates = (
            5.7 / (2.0 * np.sqrt(2.0 / np.pi)) * np.sqrt(8.0 * np.log(2.0))
        )  # pylint: disable=no-member
        # Assuming 11.6 mm ED between matching points
        uncertain_subjects = (11.6 / (2 * np.sqrt(2 / np.pi)) * np.sqrt(8 * np.log(2))) / np.sqrt(
            sample_size
        )  # pylint: disable=no-member
        fwhm = np.sqrt(uncertain_subjects**2 + uncertain_templates**2)

    fwhm_vox = fwhm / np.sqrt(np.prod(img.header.get_zooms()))
    sigma_vox = (
        fwhm_vox * np.sqrt(2.0) / (np.sqrt(2.0 * np.log(2.0)) * 2.0)
    )  # pylint: disable=no-member

    data = np.zeros((31, 31, 31))
    mid = int(np.floor(data.shape[0] / 2.0))
    data[mid, mid, mid] = 1.0
    kernel = ndimage.filters.gaussian_filter(data, sigma_vox, mode="constant")

    # Crop kernel to drop surrounding zeros
    mn = np.min(np.where(kernel > np.spacing(1))[0])
    mx = np.max(np.where(kernel > np.spacing(1))[0])
    kernel = kernel[mn : mx + 1, mn : mx + 1, mn : mx + 1]
    mid = int(np.floor(data.shape[0] / 2.0))
    return sigma_vox, kernel


def _get_last_bin(arr1d):
    """Index the last location in a 1D array with a non-zero value."""
    if np.any(arr1d):
        last_bin = np.where(arr1d)[0][-1]

    else:
        last_bin = 0

    return last_bin


def _calculate_cluster_measures(arr3d, threshold, conn, tail="upper"):
    """Calculate maximum cluster mass and size for an array.

    This method assesses both positive and negative clusters.

    Parameters
    ----------
    arr3d : :obj:`numpy.ndarray`
        Unthresholded 3D summary-statistic matrix. This matrix will end up changed in place.
    threshold : :obj:`float`
        Uncorrected summary-statistic thresholded for defining clusters.
    conn : :obj:`numpy.ndarray` of shape (3, 3, 3)
        Connectivity matrix for defining clusters.

    Returns
    -------
    max_size, max_mass : :obj:`float`
        Maximum cluster size and mass from the matrix.
    """
    if tail == "upper":
        arr3d[arr3d <= threshold] = 0
    else:
        arr3d[np.abs(arr3d) <= threshold] = 0

    labeled_arr3d = np.empty(arr3d.shape, int)
    labeled_arr3d, _ = ndimage.measurements.label(arr3d > 0, conn)

    if tail == "two":
        # Label positive and negative clusters separately
        n_positive_clusters = np.max(labeled_arr3d)
        temp_labeled_arr3d, _ = ndimage.measurements.label(arr3d < 0, conn)
        temp_labeled_arr3d[temp_labeled_arr3d > 0] += n_positive_clusters
        labeled_arr3d = labeled_arr3d + temp_labeled_arr3d
        del temp_labeled_arr3d

    clust_vals, clust_sizes = np.unique(labeled_arr3d, return_counts=True)
    assert clust_vals[0] == 0

    # Cluster mass-based inference
    max_mass = 0
    for unique_val in clust_vals[1:]:
        ss_vals = np.abs(arr3d[labeled_arr3d == unique_val]) - threshold
        max_mass = np.maximum(max_mass, np.sum(ss_vals))

    # Cluster size-based inference
    clust_sizes = clust_sizes[1:]  # First cluster is zeros in matrix
    if clust_sizes.size:
        max_size = np.max(clust_sizes)
    else:
        max_size = 0

    return max_size, max_mass<|MERGE_RESOLUTION|>--- conflicted
+++ resolved
@@ -5,11 +5,8 @@
 import nibabel as nib
 import numpy as np
 import numpy.linalg as npl
-<<<<<<< HEAD
 import pandas as pd
-=======
 import sparse
->>>>>>> d37c216d
 from scipy import ndimage
 
 from nimare import references
