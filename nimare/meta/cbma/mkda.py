"""CBMA methods from the multilevel kernel density analysis (MKDA) family."""
import logging

import numpy as np
from joblib import Parallel, delayed
from scipy import special
from statsmodels.sandbox.stats.multicomp import multipletests
from tqdm.auto import tqdm

from ... import references
from ...due import due
from ...stats import null_to_p, one_way, two_way
from ...transforms import p_to_z
from ...utils import tqdm_joblib, use_memmap, vox2mm
from ..kernel import KDAKernel, MKDAKernel
from .base import CBMAEstimator, PairwiseCBMAEstimator

LGR = logging.getLogger(__name__)


@due.dcite(references.MKDA, description="Introduces MKDA.")
class MKDADensity(CBMAEstimator):
    r"""Multilevel kernel density analysis- Density analysis.

    Parameters
    ----------
    kernel_transformer : :obj:`~nimare.meta.kernel.KernelTransformer`, optional
        Kernel with which to convolve coordinates from dataset. Default is
        :class:`~nimare.meta.kernel.MKDAKernel`.
    null_method : {"approximate", "montecarlo"}, optional
        Method by which to determine uncorrected p-values.
        "approximate" is faster, but slightly less accurate.
        "montecarlo" can be much slower, and is only slightly more accurate.
    n_iters : int, optional
        Number of iterations to use to define the null distribution.
        This is only used if ``null_method=="montecarlo"``.
        Default is 10000.
    n_cores : :obj:`int`, optional
        Number of cores to use for parallelization.
        This is only used if ``null_method=="montecarlo"``.
        If <=0, defaults to using all available cores.
        Default is 1.
    **kwargs
        Keyword arguments. Arguments for the kernel_transformer can be assigned
        here, with the prefix '\kernel__' in the variable name.

    Notes
    -----
    The MKDA density algorithm is also implemented in MATLAB at
    https://github.com/canlab/Canlab_MKDA_MetaAnalysis.

    Available correction methods: :func:`MKDADensity.correct_fwe_montecarlo`

    References
    ----------
    * Wager, Tor D., Martin Lindquist, and Lauren Kaplan. "Meta-analysis
      of functional neuroimaging data: current and future directions." Social
      cognitive and affective neuroscience 2.2 (2007): 150-158.
      https://doi.org/10.1093/scan/nsm015
    """

    def __init__(
        self,
        kernel_transformer=MKDAKernel,
        null_method="approximate",
        n_iters=10000,
        n_cores=1,
        **kwargs,
    ):
        if not (isinstance(kernel_transformer, MKDAKernel) or kernel_transformer == MKDAKernel):
            LGR.warning(
                f"The KernelTransformer being used ({kernel_transformer}) is not optimized "
                f"for the {type(self).__name__} algorithm. "
                "Expect suboptimal performance and beware bugs."
            )

        # Add kernel transformer attribute and process keyword arguments
        super().__init__(kernel_transformer=kernel_transformer, **kwargs)
        self.null_method = null_method
        self.n_iters = n_iters
        self.n_cores = self._check_ncores(n_cores)
        self.dataset = None
        self.results = None

    def _compute_weights(self, ma_values):
        """Determine experiment-wise weights per the conventional MKDA approach."""
        # TODO: Incorporate sample-size and inference metadata extraction and
        # merging into df.
        # This will need to be distinct from the kernel_transformer-based kind
        # done in CBMAEstimator._preprocess_input
        ids_df = self.inputs_["coordinates"].groupby("id").first()

        n_exp = len(ids_df)

        # Default to unit weighting for missing inference or sample size
        if "inference" not in ids_df.columns:
            ids_df["inference"] = "rfx"
        if "sample_size" not in ids_df.columns:
            ids_df["sample_size"] = 1.0

        n = ids_df["sample_size"].astype(float).values
        inf = ids_df["inference"].map({"ffx": 0.75, "rfx": 1.0}).values

        weight_vec = n_exp * ((np.sqrt(n) * inf) / np.sum(np.sqrt(n) * inf))
        weight_vec = weight_vec[:, None]

        assert weight_vec.shape[0] == ma_values.shape[0]
        return weight_vec

    def _compute_summarystat(self, ma_values):
        # Note: .dot should be faster, but causes multiprocessing to stall
        # on some (Mac) architectures. If this is ever resolved, we can
        # replace with the commented line.
        # return ma_values.T.dot(self.weight_vec_).ravel()
        weighted_ma_vals = ma_values * self.weight_vec_
        return weighted_ma_vals.sum(0)

    def _determine_histogram_bins(self, ma_maps):
        """Determine histogram bins for null distribution methods.

        Parameters
        ----------
        ma_maps

        Notes
        -----
        This method adds one entry to the null_distributions_ dict attribute: "histogram_bins".
        """
        if isinstance(ma_maps, list):
            ma_values = self.masker.transform(ma_maps)
        elif isinstance(ma_maps, np.ndarray):
            ma_values = ma_maps.copy()
        else:
            raise ValueError(f"Unsupported data type '{type(ma_maps)}'")

        prop_active = ma_values.mean(1)
        self.null_distributions_["histogram_bins"] = np.arange(len(prop_active) + 1, step=1)

    def _compute_null_approximate(self, ma_maps):
        """Compute uncorrected null distribution using approximate solution.

        Parameters
        ----------
        ma_maps : list of imgs or numpy.ndarray
            MA maps.

        Notes
        -----
        This method adds two entries to the null_distributions_ dict attribute:
        "histogram_bins" and "histogram_weights".
        """
        if isinstance(ma_maps, list):
            ma_values = self.masker.transform(ma_maps)
        elif isinstance(ma_maps, np.ndarray):
            ma_values = ma_maps.copy()
        else:
            raise ValueError(f"Unsupported data type '{type(ma_maps)}'")

        # MKDA maps are binary, so we only have k + 1 bins in the final
        # histogram, where k is the number of studies. We can analytically
        # compute the null distribution by convolution.
        prop_active = ma_values.mean(1)
        ss_hist = 1.0
        for exp_prop in prop_active:
            ss_hist = np.convolve(ss_hist, [1 - exp_prop, exp_prop])
        self.null_distributions_["histogram_bins"] = np.arange(len(prop_active) + 1, step=1)
        self.null_distributions_["histweights_corr-none_method-approximate"] = ss_hist


@due.dcite(references.MKDA, description="Introduces MKDA.")
class MKDAChi2(PairwiseCBMAEstimator):
    r"""Multilevel kernel density analysis- Chi-square analysis.

    .. versionchanged:: 0.0.8

        * [REF] Use saved MA maps, when available.

    Parameters
    ----------
    kernel_transformer : :obj:`~nimare.meta.kernel.KernelTransformer`, optional
        Kernel with which to convolve coordinates from dataset. Default is
        :class:`~nimare.meta.kernel.MKDAKernel`.
    prior : float, optional
        Uniform prior probability of each feature being active in a map in
        the absence of evidence from the map. Default: 0.5
    **kwargs
        Keyword arguments. Arguments for the kernel_transformer can be assigned
        here, with the prefix '\kernel__' in the variable name.

    Notes
    -----
    The MKDA Chi-square algorithm was originally implemented as part of the Neurosynth Python
    library (https://github.com/neurosynth/neurosynth).

    Available correction methods: :func:`MKDAChi2.correct_fwe_montecarlo`,
    :obj:`MKDAChi2.correct_fdr_bh`

    References
    ----------
    * Wager, Tor D., Martin Lindquist, and Lauren Kaplan. "Meta-analysis
      of functional neuroimaging data: current and future directions." Social
      cognitive and affective neuroscience 2.2 (2007): 150-158.
      https://doi.org/10.1093/scan/nsm015
    """

    def __init__(self, kernel_transformer=MKDAKernel, prior=0.5, **kwargs):
        if not (isinstance(kernel_transformer, MKDAKernel) or kernel_transformer == MKDAKernel):
            LGR.warning(
                f"The KernelTransformer being used ({kernel_transformer}) is not optimized "
                f"for the {type(self).__name__} algorithm. "
                "Expect suboptimal performance and beware bugs."
            )

        # Add kernel transformer attribute and process keyword arguments
        super().__init__(kernel_transformer=kernel_transformer, **kwargs)

        self.prior = prior

    @use_memmap(LGR, n_files=2)
    def _fit(self, dataset1, dataset2):
        self.dataset1 = dataset1
        self.dataset2 = dataset2
        self.masker = self.masker or dataset1.masker
        self.null_distributions_ = {}

        # Generate MA maps and calculate count variables for first dataset
        ma_maps1 = self._collect_ma_maps(
            maps_key="ma_maps1",
            coords_key="coordinates1",
            fname_idx=0,
        )
        n_selected = ma_maps1.shape[0]
        n_selected_active_voxels = np.sum(ma_maps1.astype(bool), axis=0)

        # Close the memmap.
        # Deleting the variable should be enough, but I'd prefer to be explicit.
        if isinstance(ma_maps1, np.memmap):
            LGR.debug(f"Closing memmap at {ma_maps1.filename}")
            ma_maps1._mmap.close()

        del ma_maps1

        # Generate MA maps and calculate count variables for second dataset
        ma_maps2 = self._collect_ma_maps(
            maps_key="ma_maps2",
            coords_key="coordinates2",
            fname_idx=1,
        )
        n_unselected = ma_maps2.shape[0]
        n_unselected_active_voxels = np.sum(ma_maps2.astype(bool), axis=0)

        # Close the memmap.
        # Deleting the variable should be enough, but I'd prefer to be explicit.
        if isinstance(ma_maps2, np.memmap):
            LGR.debug(f"Closing memmap at {ma_maps2.filename}")
            ma_maps2._mmap.close()

        del ma_maps2

<<<<<<< HEAD
        # Remove large arrays
        if isinstance(ma_maps1, np.memmap):
            LGR.debug(f"Closing memmap at {ma_maps1.filename}")
            ma_maps1._mmap.close()

        if isinstance(ma_maps2, np.memmap):
            LGR.debug(f"Closing memmap at {ma_maps2.filename}")
            ma_maps2._mmap.close()

        del ma_maps1, ma_maps2
=======
        n_mappables = n_selected + n_unselected
>>>>>>> 69be3e3a

        # Nomenclature for variables below: p = probability,
        # F = feature present, g = given, U = unselected, A = activation.
        # So, e.g., pAgF = p(A|F) = probability of activation
        # in a voxel if we know that the feature is present in a study.
        pF = n_selected / n_mappables
        pA = np.array(
            (n_selected_active_voxels + n_unselected_active_voxels) / n_mappables
        ).squeeze()

        del n_mappables

        # Conditional probabilities
        pAgF = n_selected_active_voxels / n_selected
        pAgU = n_unselected_active_voxels / n_unselected
        pFgA = pAgF * pF / pA

        # Recompute conditionals with uniform prior
        pAgF_prior = self.prior * pAgF + (1 - self.prior) * pAgU
        pFgA_prior = pAgF * self.prior / pAgF_prior

        # One-way chi-square test for consistency of activation
        pAgF_chi2_vals = one_way(np.squeeze(n_selected_active_voxels), n_selected)
        pAgF_p_vals = special.chdtrc(1, pAgF_chi2_vals)
        pAgF_sign = np.sign(n_selected_active_voxels - np.mean(n_selected_active_voxels))
        pAgF_z = p_to_z(pAgF_p_vals, tail="two") * pAgF_sign

        del pAgF_sign

        # Two-way chi-square for specificity of activation
        cells = np.squeeze(
            np.array(
                [
                    [n_selected_active_voxels, n_unselected_active_voxels],
                    [
                        n_selected - n_selected_active_voxels,
                        n_unselected - n_unselected_active_voxels,
                    ],
                ]
            ).T
        )
        del n_selected, n_unselected

        pFgA_chi2_vals = two_way(cells)

        del n_selected_active_voxels, n_unselected_active_voxels

        pFgA_p_vals = special.chdtrc(1, pFgA_chi2_vals)
        pFgA_p_vals[pFgA_p_vals < 1e-240] = 1e-240
        pFgA_sign = np.sign(pAgF - pAgU).ravel()
        pFgA_z = p_to_z(pFgA_p_vals, tail="two") * pFgA_sign

        del pFgA_sign, pAgU

        images = {
            "prob_desc-A": pA,
            "prob_desc-AgF": pAgF,
            "prob_desc-FgA": pFgA,
            ("prob_desc-AgF_given_pF=%0.2f" % self.prior): pAgF_prior,
            ("prob_desc-FgA_given_pF=%0.2f" % self.prior): pFgA_prior,
            "z_desc-consistency": pAgF_z,
            "z_desc-specificity": pFgA_z,
            "chi2_desc-consistency": pAgF_chi2_vals,
            "chi2_desc-specificity": pFgA_chi2_vals,
            "p_desc-consistency": pAgF_p_vals,
            "p_desc-specificity": pFgA_p_vals,
        }
        return images

    def _run_fwe_permutation(self, iter_xyz1, iter_xyz2, iter_df1, iter_df2):
        # Not sure if partial will automatically use a copy of the object, but I'll make a copy to
        # be safe.
        iter_df1 = iter_df1.copy()
        iter_df2 = iter_df2.copy()

        iter_xyz1 = np.squeeze(iter_xyz1)
        iter_xyz2 = np.squeeze(iter_xyz2)
        iter_df1[["x", "y", "z"]] = iter_xyz1
        iter_df2[["x", "y", "z"]] = iter_xyz2

        # Generate MA maps and calculate count variables for first dataset
        temp_ma_maps1 = self.kernel_transformer.transform(
            iter_df1, self.masker, return_type="array"
        )
        n_selected = temp_ma_maps1.shape[0]
        n_selected_active_voxels = np.sum(temp_ma_maps1, axis=0)
        del temp_ma_maps1

        # Generate MA maps and calculate count variables for second dataset
        temp_ma_maps2 = self.kernel_transformer.transform(
            iter_df2, self.masker, return_type="array"
        )
        n_unselected = temp_ma_maps2.shape[0]
        n_unselected_active_voxels = np.sum(temp_ma_maps2, axis=0)
        del temp_ma_maps2

        # Currently unused conditional probabilities
        # pAgF = n_selected_active_voxels / n_selected
        # pAgU = n_unselected_active_voxels / n_unselected

        # One-way chi-square test for consistency of activation
        pAgF_chi2_vals = one_way(np.squeeze(n_selected_active_voxels), n_selected)
        iter_pAgF_chi2 = np.max(pAgF_chi2_vals)

        # Two-way chi-square for specificity of activation
        cells = np.squeeze(
            np.array(
                [
                    [n_selected_active_voxels, n_unselected_active_voxels],
                    [
                        n_selected - n_selected_active_voxels,
                        n_unselected - n_unselected_active_voxels,
                    ],
                ]
            ).T
        )
        pFgA_chi2_vals = two_way(cells)
        iter_pFgA_chi2 = np.max(pFgA_chi2_vals)
        return iter_pAgF_chi2, iter_pFgA_chi2

    def correct_fwe_montecarlo(self, result, n_iters=5000, n_cores=1):
        """Perform FWE correction using the max-value permutation method.

        Only call this method from within a Corrector.

        Parameters
        ----------
        result : :obj:`~nimare.results.MetaResult`
            Result object from a KDA meta-analysis.
        n_iters : :obj:`int`, optional
            Number of iterations to build the vFWE null distribution.
            Default is 5000.
        n_cores : :obj:`int`, optional
            Number of cores to use for parallelization.
            If <=0, defaults to using all available cores. Default is 1.

        Returns
        -------
        images : :obj:`dict`
            Dictionary of 1D arrays corresponding to masked images generated by
            the correction procedure. The following arrays are generated by
            this method: 'p_desc-consistency_level-voxel',
            'z_desc-consistency_level-voxel', 'p_desc-specificity_level-voxel',
            and 'p_desc-specificity_level-voxel'.

        See Also
        --------
        nimare.correct.FWECorrector : The Corrector from which to call this method.

        Examples
        --------
        >>> meta = MKDAChi2()
        >>> result = meta.fit(dset)
        >>> corrector = FWECorrector(method='montecarlo', n_iters=5, n_cores=1)
        >>> cresult = corrector.transform(result)
        """
        null_xyz = vox2mm(
            np.vstack(np.where(self.masker.mask_img.get_fdata())).T,
            self.masker.mask_img.affine,
        )
        pAgF_chi2_vals = result.get_map("chi2_desc-consistency", return_type="array")
        pFgA_chi2_vals = result.get_map("chi2_desc-specificity", return_type="array")
        pAgF_z_vals = result.get_map("z_desc-consistency", return_type="array")
        pFgA_z_vals = result.get_map("z_desc-specificity", return_type="array")
        pAgF_sign = np.sign(pAgF_z_vals)
        pFgA_sign = np.sign(pFgA_z_vals)

        n_cores = self._check_ncores(n_cores)

        iter_df1 = self.inputs_["coordinates1"].copy()
        iter_df2 = self.inputs_["coordinates2"].copy()
        rand_idx1 = np.random.choice(null_xyz.shape[0], size=(iter_df1.shape[0], n_iters))
        rand_xyz1 = null_xyz[rand_idx1, :]
        iter_xyzs1 = np.split(rand_xyz1, rand_xyz1.shape[1], axis=1)
        rand_idx2 = np.random.choice(null_xyz.shape[0], size=(iter_df2.shape[0], n_iters))
        rand_xyz2 = null_xyz[rand_idx2, :]
        iter_xyzs2 = np.split(rand_xyz2, rand_xyz2.shape[1], axis=1)
        eps = np.spacing(1)

        with tqdm_joblib(tqdm(total=n_iters)):
            perm_results = Parallel(n_jobs=n_cores)(
                delayed(self._run_fwe_permutation)(
                    iter_xyz1=iter_xyzs1[i_iter],
                    iter_xyz2=iter_xyzs2[i_iter],
                    iter_df1=iter_df1,
                    iter_df2=iter_df2,
                )
                for i_iter in range(n_iters)
            )

        del iter_df1, iter_df2, rand_idx1, rand_xyz1, iter_xyzs1
        del rand_idx2, rand_xyz2, iter_xyzs2

        pAgF_null_chi2_dist, pFgA_null_chi2_dist = zip(*perm_results)

        del perm_results

        # pAgF_FWE
        pAgF_null_chi2_dist = np.squeeze(pAgF_null_chi2_dist)
        pAgF_p_FWE = np.empty_like(pAgF_chi2_vals).astype(float)
        for voxel in range(pFgA_chi2_vals.shape[0]):
            pAgF_p_FWE[voxel] = null_to_p(pAgF_chi2_vals[voxel], pAgF_null_chi2_dist, tail="upper")

        del pAgF_null_chi2_dist

        # Crop p-values of 0 or 1 to nearest values that won't evaluate to
        # 0 or 1. Prevents inf z-values.
        pAgF_p_FWE[pAgF_p_FWE < eps] = eps
        pAgF_p_FWE[pAgF_p_FWE > (1.0 - eps)] = 1.0 - eps
        pAgF_z_FWE = p_to_z(pAgF_p_FWE, tail="two") * pAgF_sign

        # pFgA_FWE
        pFgA_null_chi2_dist = np.squeeze(pFgA_null_chi2_dist)
        pFgA_p_FWE = np.empty_like(pFgA_chi2_vals).astype(float)
        for voxel in range(pFgA_chi2_vals.shape[0]):
            pFgA_p_FWE[voxel] = null_to_p(pFgA_chi2_vals[voxel], pFgA_null_chi2_dist, tail="upper")

        del pFgA_null_chi2_dist

        # Crop p-values of 0 or 1 to nearest values that won't evaluate to
        # 0 or 1. Prevents inf z-values.
        pFgA_p_FWE[pFgA_p_FWE < eps] = eps
        pFgA_p_FWE[pFgA_p_FWE > (1.0 - eps)] = 1.0 - eps
        pFgA_z_FWE = p_to_z(pFgA_p_FWE, tail="two") * pFgA_sign

        images = {
            "p_desc-consistency_level-voxel": pAgF_p_FWE,
            "z_desc-consistency_level-voxel": pAgF_z_FWE,
            "p_desc-specificity_level-voxel": pFgA_p_FWE,
            "z_desc-specificity_level-voxel": pFgA_z_FWE,
        }
        return images

    def correct_fdr_bh(self, result, alpha=0.05):
        """Perform FDR correction using the Benjamini-Hochberg method.

        Only call this method from within a Corrector.

        Parameters
        ----------
        result : :obj:`~nimare.results.MetaResult`
            Result object from a KDA meta-analysis.
        alpha : :obj:`float`, optional
            Alpha. Default is 0.05.

        Returns
        -------
        images : :obj:`dict`
            Dictionary of 1D arrays corresponding to masked images generated by
            the correction procedure. The following arrays are generated by
            this method: 'consistency_z_FDR' and 'specificity_z_FDR'.

        See Also
        --------
        nimare.correct.FDRCorrector : The Corrector from which to call this method.

        Examples
        --------
        >>> meta = MKDAChi2()
        >>> result = meta.fit(dset)
        >>> corrector = FDRCorrector(method='bh', alpha=0.05)
        >>> cresult = corrector.transform(result)
        """
        pAgF_p_vals = result.get_map("p_desc-consistency", return_type="array")
        pFgA_p_vals = result.get_map("p_desc-specificity", return_type="array")
        pAgF_z_vals = result.get_map("z_desc-consistency", return_type="array")
        pFgA_z_vals = result.get_map("z_desc-specificity", return_type="array")
        pAgF_sign = np.sign(pAgF_z_vals)
        pFgA_sign = np.sign(pFgA_z_vals)
        _, pAgF_p_FDR, _, _ = multipletests(
            pAgF_p_vals, alpha=alpha, method="fdr_bh", is_sorted=False, returnsorted=False
        )
        pAgF_z_FDR = p_to_z(pAgF_p_FDR, tail="two") * pAgF_sign

        _, pFgA_p_FDR, _, _ = multipletests(
            pFgA_p_vals, alpha=alpha, method="fdr_bh", is_sorted=False, returnsorted=False
        )
        pFgA_z_FDR = p_to_z(pFgA_p_FDR, tail="two") * pFgA_sign

        images = {
            "z_desc-consistency_level-voxel": pAgF_z_FDR,
            "z_desc-specificity_level-voxel": pFgA_z_FDR,
        }
        return images


@due.dcite(references.KDA1, description="Introduces the KDA algorithm.")
@due.dcite(references.KDA2, description="Also introduces the KDA algorithm.")
class KDA(CBMAEstimator):
    r"""Kernel density analysis.

    Parameters
    ----------
    kernel_transformer : :obj:`~nimare.meta.kernel.KernelTransformer`, optional
        Kernel with which to convolve coordinates from dataset. Default is
        :class:`~nimare.meta.kernel.KDAKernel`.
    null_method : {"approximate", "montecarlo"}, optional
        Method by which to determine uncorrected p-values.
        "approximate" is faster, but slightly less accurate.
        "montecarlo" can be much slower, and is only slightly more accurate.
    n_iters : int, optional
        Number of iterations to use to define the null distribution.
        This is only used if ``null_method=="montecarlo"``.
        Default is 10000.
    n_cores : :obj:`int`, optional
        Number of cores to use for parallelization.
        This is only used if ``null_method=="montecarlo"``.
        If <=0, defaults to using all available cores.
        Default is 1.
    **kwargs
        Keyword arguments. Arguments for the kernel_transformer can be assigned
        here, with the prefix '\kernel__' in the variable name.

    Notes
    -----
    Kernel density analysis was first introduced in [1]_ and [2]_.

    Available correction methods: :func:`KDA.correct_fwe_montecarlo`

    Warning
    -------
    The KDA algorithm has been replaced in the literature with the MKDA algorithm.
    As such, this estimator should almost never be used, outside of systematic
    comparisons between algorithms.

    References
    ----------
    .. [1] Wager, Tor D., et al. "Valence, gender, and lateralization of
        functional brain anatomy in emotion: a meta-analysis of findings from
        neuroimaging." Neuroimage 19.3 (2003): 513-531.
        https://doi.org/10.1016/S1053-8119(03)00078-8
    .. [2] Wager, Tor D., John Jonides, and Susan Reading. "Neuroimaging
        studies of shifting attention: a meta-analysis." Neuroimage 22.4
        (2004): 1679-1693. https://doi.org/10.1016/j.neuroimage.2004.03.052
    """

    def __init__(
        self,
        kernel_transformer=KDAKernel,
        null_method="approximate",
        n_iters=10000,
        n_cores=1,
        **kwargs,
    ):
        LGR.warning(
            "The KDA algorithm has been replaced in the literature with the MKDA algorithm. "
            "As such, this estimator should almost never be used, outside of systematic "
            "comparisons between algorithms."
        )

        if not (isinstance(kernel_transformer, KDAKernel) or kernel_transformer == KDAKernel):
            LGR.warning(
                f"The KernelTransformer being used ({kernel_transformer}) is not optimized "
                f"for the {type(self).__name__} algorithm. "
                "Expect suboptimal performance and beware bugs."
            )

        # Add kernel transformer attribute and process keyword arguments
        super().__init__(kernel_transformer=kernel_transformer, **kwargs)
        self.null_method = null_method
        self.n_iters = n_iters
        self.n_cores = self._check_ncores(n_cores)
        self.dataset = None
        self.results = None

    def _compute_summarystat(self, ma_values):
        """Compute OF scores from data.

        Parameters
        ----------
        data : array, pandas.DataFrame, or list of img_like
            Data from which to estimate ALE scores.
            The data can be:
            (1) a 1d contrast-len or 2d contrast-by-voxel array of MA values,
            (2) a DataFrame containing coordinates to produce MA values,
            or (3) a list of imgs containing MA values.

        Returns
        -------
        stat_values : 1d array
            OF values. One value per voxel.
        """
        # OF is just a sum of MA values.
        stat_values = np.sum(ma_values, axis=0)
        return stat_values

    def _determine_histogram_bins(self, ma_maps):
        """Determine histogram bins for null distribution methods.

        Parameters
        ----------
        ma_maps
            Modeled activation maps. Unused for this estimator.

        Notes
        -----
        This method adds one entry to the null_distributions_ dict attribute: "histogram_bins".
        """
        if isinstance(ma_maps, list):
            ma_values = self.masker.transform(ma_maps)
        elif isinstance(ma_maps, np.ndarray):
            ma_values = ma_maps.copy()
        else:
            raise ValueError(f"Unsupported data type '{type(ma_maps)}'")

        # assumes that groupby results in same order as MA maps
        n_foci_per_study = self.inputs_["coordinates"].groupby("id").size().values

        # Determine bins for null distribution histogram
        if hasattr(self.kernel_transformer, "value"):
            # Binary-sphere kernels (KDA & MKDA)
            # The maximum possible MA value for each study is the weighting factor (generally 1)
            # times the number of foci in the study.
            # We grab the weighting factor from the kernel transformer.
            step_size = self.kernel_transformer.value  # typically 1
            max_ma_values = step_size * n_foci_per_study
            max_poss_value = self._compute_summarystat(max_ma_values)
        else:
            # Continuous-sphere kernels (ALE)
            LGR.info(
                "A non-binary kernel has been detected. Parameters for the null distribution "
                "will be guesstimated."
            )

            N_BINS = 100000
            # The maximum possible MA value is the max value from each MA map,
            # unlike the case with a summation-based kernel.
            max_ma_values = np.max(ma_values, axis=1)
            # round up based on resolution
            # hardcoding 1000 here because figuring out what to round to was difficult.
            max_ma_values = np.ceil(max_ma_values * 1000) / 1000
            max_poss_value = self.compute_summarystat(max_ma_values)

            # create bin centers
            hist_bins = np.linspace(0, max_poss_value, N_BINS - 1)
            step_size = hist_bins[1] - hist_bins[0]

        # Weighting is not supported yet, so I'm going to build my bins around the min MA value.
        # The histogram bins are bin *centers*, not edges.
        hist_bins = np.arange(0, max_poss_value + (step_size * 1.5), step_size)
        self.null_distributions_["histogram_bins"] = hist_bins

    def _compute_null_approximate(self, ma_maps):
        """Compute uncorrected null distribution using approximate solution.

        Parameters
        ----------
        ma_maps : list of imgs or numpy.ndarray
            MA maps.

        Notes
        -----
        This method adds two entries to the null_distributions_ dict attribute:
        "histogram_bins" and "histogram_weights".
        """
        if isinstance(ma_maps, list):
            ma_values = self.masker.transform(ma_maps)
        elif isinstance(ma_maps, np.ndarray):
            ma_values = ma_maps.copy()
        else:
            raise ValueError(f"Unsupported data type '{type(ma_maps)}'")

        def just_histogram(*args, **kwargs):
            """Collect the first output (weights) from numpy histogram."""
            return np.histogram(*args, **kwargs)[0].astype(float)

        # Derive bin edges from histogram bin centers for numpy histogram function
        bin_centers = self.null_distributions_["histogram_bins"]
        step_size = bin_centers[1] - bin_centers[0]
        inv_step_size = 1 / step_size
        bin_edges = bin_centers - (step_size / 2)
        bin_edges = np.append(bin_centers, bin_centers[-1] + step_size)

        ma_hists = np.apply_along_axis(just_histogram, 1, ma_values, bins=bin_edges, density=False)

        # Normalize MA histograms to get probabilities
        ma_hists /= ma_hists.sum(1)[:, None]

        # Null distribution to convert summary statistics to p-values.
        stat_hist = ma_hists[0, :].copy()

        for i_exp in range(1, ma_hists.shape[0]):

            exp_hist = ma_hists[i_exp, :]

            # Find histogram bins with nonzero values for each histogram.
            stat_idx = np.where(stat_hist > 0)[0]
            exp_idx = np.where(exp_hist > 0)[0]

            # Compute output MA values, stat_hist indices, and probabilities
            stat_scores = np.add.outer(bin_centers[exp_idx], bin_centers[stat_idx]).ravel()
            score_idx = np.floor(stat_scores * inv_step_size).astype(int)
            probabilities = np.outer(exp_hist[exp_idx], stat_hist[stat_idx]).ravel()

            # Reset histogram and set probabilities. Use at() because there can
            # be redundant values in score_idx.
            stat_hist = np.zeros(stat_hist.shape)
            np.add.at(stat_hist, score_idx, probabilities)

        self.null_distributions_["histweights_corr-none_method-approximate"] = stat_hist<|MERGE_RESOLUTION|>--- conflicted
+++ resolved
@@ -257,20 +257,7 @@
 
         del ma_maps2
 
-<<<<<<< HEAD
-        # Remove large arrays
-        if isinstance(ma_maps1, np.memmap):
-            LGR.debug(f"Closing memmap at {ma_maps1.filename}")
-            ma_maps1._mmap.close()
-
-        if isinstance(ma_maps2, np.memmap):
-            LGR.debug(f"Closing memmap at {ma_maps2.filename}")
-            ma_maps2._mmap.close()
-
-        del ma_maps1, ma_maps2
-=======
         n_mappables = n_selected + n_unselected
->>>>>>> 69be3e3a
 
         # Nomenclature for variables below: p = probability,
         # F = feature present, g = given, U = unselected, A = activation.
