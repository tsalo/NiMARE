--- conflicted
+++ resolved
@@ -200,16 +200,7 @@
             ale_hist = np.zeros(ale_hist.shape)
             np.add.at(ale_hist, score_idx, probabilities)
 
-<<<<<<< HEAD
-        # Convert aleHist into null distribution. The value in each bin
-        # represents the probability of finding an ALE value (stored in
-        # histBins) of that value or lower.
-        null_distribution = np.cumsum(ale_hist[::-1])[::-1]
-        null_distribution /= np.max(null_distribution)
-        self.null_distributions_["histweights_corr-none_method-analytic"] = null_distribution
-=======
-        self.null_distributions_["histogram_weights"] = ale_hist
->>>>>>> 950a7b72
+        self.null_distributions_["histweights_corr-none_method-analytic"] = ale_hist
 
 
 class ALESubtraction(PairwiseCBMAEstimator):
