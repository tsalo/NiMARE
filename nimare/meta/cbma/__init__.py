--- conflicted
+++ resolved
@@ -4,13 +4,8 @@
 
 from .ale import ALE, SCALE
 from .mkda import MKDAChi2, MKDADensity, KDA
-<<<<<<< HEAD
 from .sblfr import SBLFR
 from .bhicp import BHICP
 from .hpgrf import HPGRF
 from .sbr import SBR
-from .kernel import ALEKernel, MKDAKernel, KDAKernel
-=======
-from .model import BHICP, HPGRF, SBLFR, SBR
-from .kernel import ALEKernel, MKDAKernel, KDAKernel, Peaks2MapsKernel
->>>>>>> 926bc75b
+from .kernel import ALEKernel, MKDAKernel, KDAKernel, Peaks2MapsKernel