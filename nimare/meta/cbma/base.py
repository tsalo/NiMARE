--- conflicted
+++ resolved
@@ -22,11 +22,7 @@
     vox2mm,
 )
 from ..kernel import KernelTransformer
-<<<<<<< HEAD
 from ..utils import _calculate_cluster_measures, _get_last_bin, calculate_tfce
-=======
-from ..utils import _calculate_cluster_measures, _get_last_bin
->>>>>>> 470b8d35
 
 LGR = logging.getLogger(__name__)
 
@@ -296,11 +292,7 @@
         Parameters
         ----------
         p : :obj:`float`
-<<<<<<< HEAD
-            The p-value that corresponds to the summary statistic threshold
-=======
             The p-value that corresponds to the summary statistic threshold.
->>>>>>> 470b8d35
         null_method : {None, "approximate", "montecarlo"}, optional
             Whether to use approximate null or montecarlo null. If None, defaults to using
             whichever method was set at initialization.
@@ -473,11 +465,7 @@
             "histweights_level-voxel_corr-fwe_method-montecarlo"
         ] = histweights
 
-<<<<<<< HEAD
     def _correct_fwe_montecarlo_permutation(self, iter_xyz, iter_df, conn, voxel_thresh, tfce):
-=======
-    def _correct_fwe_montecarlo_permutation(self, iter_xyz, iter_df, conn, voxel_thresh):
->>>>>>> 470b8d35
         """Run a single Monte Carlo permutation of a dataset.
 
         Does the shared work between vFWE and cFWE.
@@ -494,11 +482,8 @@
             The 3D structuring array for labeling clusters.
         voxel_thresh : :obj:`float`
             Uncorrected summary statistic threshold for defining clusters.
-<<<<<<< HEAD
         tfce : :obj:`bool`
             Include TFCE-based correction as well.
-=======
->>>>>>> 470b8d35
 
         Returns
         -------
@@ -544,10 +529,7 @@
         n_iters=10000,
         n_cores=1,
         vfwe_only=False,
-<<<<<<< HEAD
         tfce=False,
-=======
->>>>>>> 470b8d35
     ):
         """Perform FWE correction using the max-value permutation method.
 
@@ -555,10 +537,7 @@
 
         .. versionchanged:: 0.0.12
 
-<<<<<<< HEAD
             * Add an option for TFCE-based FWE correction.
-=======
->>>>>>> 470b8d35
             * Fix the ``vfwe_only`` option.
 
         .. versionchanged:: 0.0.11
@@ -687,29 +666,8 @@
 
         n_cores = self._check_ncores(n_cores)
 
-<<<<<<< HEAD
         # Identify summary statistic corresponding to intensity threshold
         ss_thresh = self._p_to_summarystat(voxel_thresh)
-=======
-            rand_idx = np.random.choice(
-                null_xyz.shape[0],
-                size=(self.inputs_["coordinates"].shape[0], n_iters),
-            )
-            rand_xyz = null_xyz[rand_idx, :]
-            iter_xyzs = np.split(rand_xyz, rand_xyz.shape[1], axis=1)
-            iter_df = self.inputs_["coordinates"].copy()
-
-            # Define connectivity matrix for cluster labeling
-            conn = ndimage.generate_binary_structure(3, 2)
-
-            with tqdm_joblib(tqdm(total=n_iters)):
-                perm_results = Parallel(n_jobs=n_cores)(
-                    delayed(self._correct_fwe_montecarlo_permutation)(
-                        iter_xyzs[i_iter], iter_df=iter_df, conn=conn, voxel_thresh=ss_thresh
-                    )
-                    for i_iter in range(n_iters)
-                )
->>>>>>> 470b8d35
 
         rand_idx = np.random.choice(
             null_xyz.shape[0],
