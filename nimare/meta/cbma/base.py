--- conflicted
+++ resolved
@@ -225,24 +225,12 @@
             assert "histogram_bins" in self.null_distributions_.keys()
             assert "histweights_corr-none_method-analytic" in self.null_distributions_.keys()
 
-<<<<<<< HEAD
-            inv_step_size = round2(1 / np.diff(self.null_distributions_["histogram_bins"])[0])
-
-            # Determine p- and z-values from stat values and null distribution.
-            p_values = np.ones(stat_values.shape)
-            idx = np.where(stat_values > 0)[0]
-            stat_bins = round2(stat_values[idx] * inv_step_size)
-            p_values[idx] = self.null_distributions_["histweights_corr-none_method-analytic"][
-                stat_bins
-            ]
-
-=======
             p_values = nullhist_to_p(
                 stat_values,
-                self.null_distributions_["histogram_weights"],
+                self.null_distributions_["histweights_corr-none_method-analytic"],
                 self.null_distributions_["histogram_bins"],
             )
->>>>>>> 950a7b72
+
         elif null_method == "empirical":
             assert "empirical_null" in self.null_distributions_.keys()
             p_values = null_to_p(
