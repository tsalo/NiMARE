"""Kernel transformers for CBMA algorithms.

Methods for estimating thresholded cluster maps from neuroimaging contrasts
(Contrasts) from sets of foci and optional additional information (e.g., sample
size and test statistic values).
"""
from __future__ import division

import logging
import os
import warnings
from hashlib import md5

import nibabel as nib
import numpy as np
import pandas as pd
import sparse
from nilearn import image

from nimare import references
from nimare.base import NiMAREBase
from nimare.dataset import DatasetSearcher
from nimare.due import due
from nimare.meta.utils import (
    _add_metadata_to_dataframe,
    compute_ale_ma,
    compute_kda_ma,
    compute_p2m_ma,
    get_ale_kernel,
)
<<<<<<< HEAD
from nimare.utils import _safe_transform, mm2vox, use_memmap, vox2mm
=======
from nimare.utils import _add_metadata_to_dataframe, _safe_transform, mm2vox, vox2mm
>>>>>>> d37c216d

LGR = logging.getLogger(__name__)


class KernelTransformer(NiMAREBase):
    """Base class for modeled activation-generating methods in :mod:`~nimare.meta.kernel`.

    Coordinate-based meta-analyses leverage coordinates reported in
    neuroimaging papers to simulate the thresholded statistical maps from the
    original analyses. This generally involves convolving each coordinate with
    a kernel (typically a Gaussian or binary sphere) that may be weighted based
    on some additional measure, such as statistic value or sample size.

    Notes
    -----
    All extra (non-ijk) parameters for a given kernel should be overrideable as
    parameters to __init__, so we can access them with get_params() and also
    apply them to datasets with missing data.
    """

    def _infer_names(self, **kwargs):
        """Determine filename pattern and image type for files created with this transformer.

        The parameters used to construct the filenames come from the transformer's
        parameters (attributes saved in ``__init__()``).

        Parameters
        ----------
        **kwargs
            Additional key/value pairs to incorporate into the image name.
            A common example is the hash for the target template's affine.

        Attributes
        ----------
        filename_pattern : str
            Filename pattern for images that will be saved by the transformer.
        image_type : str
            Name of the corresponding column in the Dataset.images DataFrame.
        """
        params = self.get_params()
        params = dict(**params, **kwargs)

        # Determine names for kernel-specific files
        keys = sorted(params.keys())
        param_str = "_".join(f"{k}-{str(params[k])}" for k in keys)
        self.filename_pattern = (
            f"study-[[id]]_{param_str}_{self.__class__.__name__}.nii.gz".replace(
                "[[", "{"
            ).replace("]]", "}")
        )
        self.image_type = f"{param_str}_{self.__class__.__name__}"

    def transform(self, dataset, masker=None, return_type="image"):
        """Generate modeled activation images for each Contrast in dataset.

        Parameters
        ----------
        dataset : :obj:`~nimare.dataset.Dataset` or :obj:`pandas.DataFrame`
            Dataset for which to make images. Can be a DataFrame if necessary.
        masker : img_like or None, optional
            Mask to apply to MA maps. Required if ``dataset`` is a DataFrame.
            If None (and ``dataset`` is a Dataset), the Dataset's masker attribute will be used.
            Default is None.
        return_type : {'sparse', 'array', 'image', 'dataset'}, optional
            Whether to return a numpy array ('array'), a list of niimgs ('image'),
            or a Dataset with MA images saved as files ('dataset').
            Default is 'image'.

        Returns
        -------
        imgs : (C x V) :class:`numpy.ndarray` or :obj:`list` of :class:`nibabel.Nifti1Image` \
               or :class:`~nimare.dataset.Dataset`
            If return_type is 'sparse', a 4D sparse array (E x S), where E is
            the number of unique experiments, and the remaining 3 dimensions are
            equal to `shape` of the images.
            If return_type is 'array', a 2D numpy array (C x V), where C is
            contrast and V is voxel.
            If return_type is 'image', a list of modeled activation images
            (one for each of the Contrasts in the input dataset).
            If return_type is 'dataset', a new Dataset object with modeled
            activation images saved to files and referenced in the
            Dataset.images attribute.

        Attributes
        ----------
        filename_pattern : str
            Filename pattern for MA maps that will be saved by the transformer.
        image_type : str
            Name of the corresponding column in the Dataset.images DataFrame.
        """
        if return_type not in ("sparse", "array", "image", "dataset"):
            raise ValueError('Argument "return_type" must be "image", "array", or "dataset".')

        if isinstance(dataset, pd.DataFrame):
            assert (
                masker is not None
            ), "Argument 'masker' must be provided if dataset is a DataFrame."
            mask = masker.mask_img
            coordinates = dataset.copy()
            assert (
                return_type != "dataset"
            ), "Input dataset must be a Dataset if return_type='dataset'."

            # Calculate IJK. Must assume that the masker is in same space,
            # but has different affine, from original IJK.
            coordinates[["i", "j", "k"]] = mm2vox(coordinates[["x", "y", "z"]], mask.affine)
        else:
            searcher = DatasetSearcher()
            masker = dataset.masker if not masker else masker
            mask = masker.mask_img
            coordinates = dataset.coordinates.copy()

            # Determine MA map filenames. Must happen after parameters are set.
            self._infer_names(affine=md5(mask.affine).hexdigest())

            # Check for existing MA maps
            # Use coordinates to get IDs instead of Dataset.ids bc of possible
            # mismatch between full Dataset and contrasts with coordinates.
            if self.image_type in dataset.images.columns:
                files = searcher.get_images(
                    dataset,
                    ids=coordinates["id"].unique(),
                    imtype=self.image_type,
                )
                if all(f is not None for f in files):
                    LGR.debug("Files already exist. Using them.")
                    if return_type == "array":
                        masked_data = _safe_transform(files, masker)
                        return masked_data
                    elif return_type == "image":
                        return [nib.load(f) for f in files]
                    elif return_type == "dataset":
                        return dataset.copy()

            # Calculate IJK
            if not np.array_equal(mask.affine, dataset.masker.mask_img.affine):
                LGR.warning("Mask affine does not match Dataset affine. Assuming same space.")

            coordinates[["i", "j", "k"]] = mm2vox(coordinates[["x", "y", "z"]], mask.affine)

            # Add any metadata the Transformer might need to the coordinates DataFrame
            # This approach is probably inferior to one which uses a _required_inputs attribute
            # (like the MetaEstimators), but it should work just fine as long as individual
            # requirements are written in here.
            if (
                hasattr(self, "sample_size")
                and (self.sample_size is None)
                and ("sample_size" not in coordinates.columns)
            ):
                coordinates = _add_metadata_to_dataframe(
                    dataset,
                    coordinates,
                    metadata_field="sample_sizes",
                    target_column="sample_size",
                    filter_func=np.mean,
                )

        # Generate the MA maps if they weren't already available as images
        if return_type == "array":
            mask_data = mask.get_fdata().astype(bool)
        elif return_type == "image":
            dtype = type(self.value) if hasattr(self, "value") else float
            mask_data = mask.get_fdata().astype(dtype)
        elif return_type == "dataset":
            if dataset.basepath is None:
                raise ValueError(
                    "Dataset output path is not set. Set the path with Dataset.update_path()."
                )
            elif not os.path.isdir(dataset.basepath):
                raise ValueError(
                    "Output directory does not exist. Set the path to an existing folder with "
                    "Dataset.update_path()."
                )
            dataset = dataset.copy()

        transformed_maps = self._transform(mask, coordinates)

        if return_type == "sparse":
            return transformed_maps[0]

        imgs = []
        # Loop over exp ids since sparse._coo.core.COO is not iterable
        for i_exp, id_ in enumerate(transformed_maps[1]):
            if isinstance(transformed_maps[0][i_exp], sparse._coo.core.COO):
                kernel_data = transformed_maps[0][i_exp].todense()
            else:
                kernel_data = transformed_maps[0][i_exp]

            if return_type == "array":
                img = kernel_data[mask_data]
                imgs.append(img)
            elif return_type == "image":
                kernel_data *= mask_data
                img = nib.Nifti1Image(kernel_data, mask.affine)
                imgs.append(img)
            elif return_type == "dataset":
                img = nib.Nifti1Image(kernel_data, mask.affine)
                out_file = os.path.join(dataset.basepath, self.filename_pattern.format(id=id_))
                img.to_filename(out_file)
                dataset.images.loc[dataset.images["id"] == id_, self.image_type] = out_file

        del kernel_data, transformed_maps

        if return_type == "array":
            return np.vstack(imgs)
        elif return_type == "image":
            return imgs
        elif return_type == "dataset":
            # Replace NaNs with Nones
            dataset.images[self.image_type] = dataset.images[self.image_type].where(
                dataset.images[self.image_type].notnull(), None
            )
            # Infer relative path
            dataset.images = dataset.images
            return dataset

    def _transform(self, mask, coordinates):
        """Apply the kernel's unique transformer.

        Parameters
        ----------
        mask : niimg-like
            Mask image. Should contain binary-like integer data.
        coordinates : pandas.DataFrame
            DataFrame containing IDs and coordinates.
            The DataFrame must have the following columns: "id", "i", "j", "k".
            Additionally, individual kernels may require other columns
            (e.g., "sample_size" for ALE).

        Returns
        -------
        transformed_maps : N-length list of (3D array, str) tuples or (4D array, 1D array) tuple
            Transformed data, containing one element for each study.

            -   Case 1: A kernel that is not an (M)KDAKernel, with no memory limit.
                Each list entry is composed of a 3D array (the MA map) and the study's ID.

            -   Case 2: (M)KDAKernel, with no memory limit.
                There is a length-2 tuple with a 4D numpy array of the shape (N, X, Y, Z),
                containing all of the MA maps, and a numpy array of shape (N,) with the study IDs.
        """
        pass


@due.dcite(
    references.ALE2,
    description=(
        "Modifies ALE algorithm to eliminate within-experiment "
        "effects and generate MA maps based on subject group "
        "instead of experiment."
    ),
)
class ALEKernel(KernelTransformer):
    """Generate ALE modeled activation images from coordinates and sample size.

    By default (if neither ``fwhm`` nor ``sample_size`` is provided), the FWHM of the kernel
    will be determined on a study-wise basis based on the sample sizes available in the input,
    via the method described in :footcite:t:`eickhoff2012activation`.

    .. versionchanged:: 0.0.12

        * Remove low-memory option in favor of sparse arrays for kernel transformers.

    Parameters
    ----------
    fwhm : :obj:`float`, optional
        Full-width half-max for Gaussian kernel, if you want to have a
        constant kernel across Contrasts. Mutually exclusive with
        ``sample_size``.
    sample_size : :obj:`int`, optional
        Sample size, used to derive FWHM for Gaussian kernel based on
        formulae from Eickhoff et al. (2012). This sample size overwrites
        the Contrast-specific sample sizes in the dataset, in order to hold
        kernel constant across Contrasts. Mutually exclusive with ``fwhm``.

    References
    ----------
    .. footbibliography::
    """

    def __init__(self, fwhm=None, sample_size=None):
        if fwhm is not None and sample_size is not None:
            raise ValueError('Only one of "fwhm" and "sample_size" may be provided.')
        self.fwhm = fwhm
        self.sample_size = sample_size

    def _transform(self, mask, coordinates):
        kernels = {}  # retain kernels in dictionary to speed things up
        exp_ids = coordinates["id"].unique()

        transformed = []
        for i_exp, id_ in enumerate(exp_ids):
            data = coordinates.loc[coordinates["id"] == id_]

            ijk = np.vstack((data.i.values, data.j.values, data.k.values)).T.astype(int)
            if self.sample_size is not None:
                sample_size = self.sample_size
            elif self.fwhm is None:
                # Extract from input
                sample_size = data.sample_size.astype(float).values[0]

            if self.fwhm is not None:
                assert np.isfinite(self.fwhm), "FWHM must be finite number"
                if self.fwhm not in kernels.keys():
                    _, kern = get_ale_kernel(mask, fwhm=self.fwhm)
                    kernels[self.fwhm] = kern
                else:
                    kern = kernels[self.fwhm]

            else:
                assert np.isfinite(sample_size), "Sample size must be finite number"
                if sample_size not in kernels.keys():
                    _, kern = get_ale_kernel(mask, sample_size=sample_size)
                    kernels[sample_size] = kern
                else:
                    kern = kernels[sample_size]

            kernel_data = compute_ale_ma(mask.shape, ijk, kern)

            transformed.append(kernel_data)

        return transformed, exp_ids


class KDAKernel(KernelTransformer):
    """Generate KDA modeled activation images from coordinates.

    .. versionchanged:: 0.0.12

        * Remove low-memory option for kernel transformers.

    Parameters
    ----------
    r : :obj:`int`, optional
        Sphere radius, in mm.
    value : :obj:`int`, optional
        Value for sphere.
    """

    _sum_overlap = True

    def __init__(self, r=10, value=1):
        self.r = float(r)
        self.value = value

    def _transform(self, mask, coordinates):
        dims = mask.shape
        vox_dims = mask.header.get_zooms()

        ijks = coordinates[["i", "j", "k"]].values
        exp_idx = coordinates["id"].values
        transformed = compute_kda_ma(
            dims,
            vox_dims,
            ijks,
            self.r,
            self.value,
            exp_idx,
            sum_overlap=self._sum_overlap,
        )
        exp_ids = np.unique(exp_idx)
        return transformed, exp_ids


class MKDAKernel(KDAKernel):
    """Generate MKDA modeled activation images from coordinates.

    .. versionchanged:: 0.0.12

        * Remove low-memory option in favor of sparse arrays for kernel transformers.

    Parameters
    ----------
    r : :obj:`int`, optional
        Sphere radius, in mm.
    value : :obj:`int`, optional
        Value for sphere.
    """

    _sum_overlap = False


class Peaks2MapsKernel(KernelTransformer):
    """Generate peaks2maps modeled activation images from coordinates.

    .. deprecated:: 0.0.11
        `Peaks2MapsKernel` will be removed in NiMARE 0.0.13.

    Parameters
    ----------
    model_dir : :obj:`str`, optional
        Path to model directory. Default is "auto".

    Warnings
    --------
    Peaks2MapsKernel is not intended for serious research.
    We strongly recommend against using it for any meaningful analyses.
    """

    def __init__(self, model_dir="auto"):
        warnings.warn(
            "Peaks2MapsKernel is deprecated, and will be removed in NiMARE version 0.0.13.",
            DeprecationWarning,
        )

        # Use private attribute to hide value from get_params.
        # get_params will find model_dir=None, which is *very important* when a path is provided.
        self._model_dir = model_dir

    def _transform(self, mask, coordinates):
        transformed = []
        coordinates_list = []
        ids = []
        for id_, data in coordinates.groupby("id"):
            ijk = np.vstack((data.i.values, data.j.values, data.k.values)).T.astype(int)
            xyz = vox2mm(ijk, mask.affine)
            coordinates_list.append(xyz)
            ids.append(id_)

        imgs = compute_p2m_ma(coordinates_list, skip_out_of_bounds=True, model_dir=self._model_dir)
        resampled_imgs = []
        for img in imgs:
            resampled_imgs.append(image.resample_to_img(img, mask).get_fdata())
        transformed = list(zip(resampled_imgs, ids))
        return transformed<|MERGE_RESOLUTION|>--- conflicted
+++ resolved
@@ -28,11 +28,7 @@
     compute_p2m_ma,
     get_ale_kernel,
 )
-<<<<<<< HEAD
-from nimare.utils import _safe_transform, mm2vox, use_memmap, vox2mm
-=======
-from nimare.utils import _add_metadata_to_dataframe, _safe_transform, mm2vox, vox2mm
->>>>>>> d37c216d
+from nimare.utils import _safe_transform, mm2vox, vox2mm
 
 LGR = logging.getLogger(__name__)
 
