"""Kernel transformers for CBMA algorithms.

Methods for estimating thresholded cluster maps from neuroimaging contrasts
(Contrasts) from sets of foci and optional additional information (e.g., sample
size and test statistic values).
"""
from __future__ import division

import logging
import os
import warnings
from hashlib import md5

import nibabel as nib
import numpy as np
import pandas as pd
import sparse
from nilearn import image

from nimare import references
from nimare.base import NiMAREBase
from nimare.due import due
from nimare.meta.utils import (
    compute_ale_ma_dense,
    compute_ale_ma_sparse,
    compute_kda_ma,
    compute_p2m_ma,
    get_ale_kernel,
)
from nimare.utils import _add_metadata_to_dataframe, _safe_transform, mm2vox, vox2mm

LGR = logging.getLogger(__name__)


class KernelTransformer(NiMAREBase):
    """Base class for modeled activation-generating methods in :mod:`~nimare.meta.kernel`.

    Coordinate-based meta-analyses leverage coordinates reported in
    neuroimaging papers to simulate the thresholded statistical maps from the
    original analyses. This generally involves convolving each coordinate with
    a kernel (typically a Gaussian or binary sphere) that may be weighted based
    on some additional measure, such as statistic value or sample size.

    Notes
    -----
    All extra (non-ijk) parameters for a given kernel should be overrideable as
    parameters to __init__, so we can access them with get_params() and also
    apply them to datasets with missing data.
    """

    def _infer_names(self, **kwargs):
        """Determine filename pattern and image type for files created with this transformer.

        The parameters used to construct the filenames come from the transformer's
        parameters (attributes saved in ``__init__()``).

        Parameters
        ----------
        **kwargs
            Additional key/value pairs to incorporate into the image name.
            A common example is the hash for the target template's affine.

        Attributes
        ----------
        filename_pattern : str
            Filename pattern for images that will be saved by the transformer.
        image_type : str
            Name of the corresponding column in the Dataset.images DataFrame.
        """
        params = self.get_params()
        params = dict(**params, **kwargs)

        # Determine names for kernel-specific files
        keys = sorted(params.keys())
        param_str = "_".join(f"{k}-{str(params[k])}" for k in keys)
        self.filename_pattern = (
            f"study-[[id]]_{param_str}_{self.__class__.__name__}.nii.gz".replace(
                "[[", "{"
            ).replace("]]", "}")
        )
        self.image_type = f"{param_str}_{self.__class__.__name__}"

    def transform(self, dataset, masker=None, return_type="image"):
        """Generate modeled activation images for each Contrast in dataset.

        Parameters
        ----------
        dataset : :obj:`~nimare.dataset.Dataset` or :obj:`pandas.DataFrame`
            Dataset for which to make images. Can be a DataFrame if necessary.
        masker : img_like or None, optional
            Mask to apply to MA maps. Required if ``dataset`` is a DataFrame.
            If None (and ``dataset`` is a Dataset), the Dataset's masker attribute will be used.
            Default is None.
        return_type : {'sparse', 'array', 'image', 'dataset'}, optional
            Whether to return a numpy array ('array'), a list of niimgs ('image'),
            or a Dataset with MA images saved as files ('dataset').
            Default is 'image'.

        Returns
        -------
        imgs : (C x V) :class:`numpy.ndarray` or :obj:`list` of :class:`nibabel.Nifti1Image` \
               or :class:`~nimare.dataset.Dataset`
            If return_type is 'sparse', a 4D sparse array (E x S), where E is
            the number of unique experiments, and the remaining 3 dimensions are
            equal to `shape` of the images.
            If return_type is 'array', a 2D numpy array (C x V), where C is
            contrast and V is voxel.
            If return_type is 'image', a list of modeled activation images
            (one for each of the Contrasts in the input dataset).
            If return_type is 'dataset', a new Dataset object with modeled
            activation images saved to files and referenced in the
            Dataset.images attribute.

        Attributes
        ----------
        filename_pattern : str
            Filename pattern for MA maps that will be saved by the transformer.
        image_type : str
            Name of the corresponding column in the Dataset.images DataFrame.
        """
        if return_type not in ("sparse", "array", "image", "dataset"):
            raise ValueError('Argument "return_type" must be "image", "array", or "dataset".')

        if isinstance(dataset, pd.DataFrame):
            assert (
                masker is not None
            ), "Argument 'masker' must be provided if dataset is a DataFrame."
            mask = masker.mask_img
            coordinates = dataset
            assert (
                return_type != "dataset"
            ), "Input dataset must be a Dataset if return_type='dataset'."

            # Calculate IJK. Must assume that the masker is in same space,
            # but has different affine, from original IJK.
            coordinates[["i", "j", "k"]] = mm2vox(dataset[["x", "y", "z"]], mask.affine)
        else:
            masker = dataset.masker if not masker else masker
            mask = masker.mask_img
            coordinates = dataset.coordinates.copy()

            # Determine MA map filenames. Must happen after parameters are set.
            self._infer_names(affine=md5(mask.affine).hexdigest())

            # Check for existing MA maps
            # Use coordinates to get IDs instead of Dataset.ids bc of possible
            # mismatch between full Dataset and contrasts with coordinates.
            if self.image_type in dataset.images.columns:
                files = dataset.get_images(ids=coordinates["id"].unique(), imtype=self.image_type)
                if all(f is not None for f in files):
                    LGR.debug("Files already exist. Using them.")
                    if return_type == "array":
                        masked_data = _safe_transform(files, masker)
                        return masked_data
                    elif return_type == "image":
                        return [nib.load(f) for f in files]
                    elif return_type == "dataset":
                        return dataset.copy()

            # Calculate IJK
            if not np.array_equal(mask.affine, dataset.masker.mask_img.affine):
                LGR.warning("Mask affine does not match Dataset affine. Assuming same space.")

            coordinates[["i", "j", "k"]] = mm2vox(coordinates[["x", "y", "z"]], mask.affine)

            # Add any metadata the Transformer might need to the coordinates DataFrame
            # This approach is probably inferior to one which uses a _required_inputs attribute
            # (like the MetaEstimators), but it should work just fine as long as individual
            # requirements are written in here.
            if (
                hasattr(self, "sample_size")
                and (self.sample_size is None)
                and ("sample_size" not in coordinates.columns)
            ):
                coordinates = _add_metadata_to_dataframe(
                    dataset,
                    coordinates,
                    metadata_field="sample_sizes",
                    target_column="sample_size",
                    filter_func=np.mean,
                )

        # Generate the MA maps if they weren't already available as images
        if return_type == "array":
            mask_data = mask.get_fdata().astype(bool)
        elif return_type == "image":
            dtype = type(self.value) if hasattr(self, "value") else float
            mask_data = mask.get_fdata().astype(dtype)
        elif return_type == "dataset":
            if dataset.basepath is None:
                raise ValueError(
                    "Dataset output path is not set. Set the path with Dataset.update_path()."
                )
            elif not os.path.isdir(dataset.basepath):
                raise ValueError(
                    "Output directory does not exist. Set the path to an existing folder with "
                    "Dataset.update_path()."
                )
            dataset = dataset.copy()

        transformed_maps = self._transform(mask, coordinates)

        if return_type == "sparse":
            return transformed_maps[0]

        imgs = []
        # Loop over exp ids since sparse._coo.core.COO is not iterable
        for i_exp, id_ in enumerate(transformed_maps[1]):
            if isinstance(transformed_maps[0][i_exp], sparse._coo.core.COO):
                kernel_data = transformed_maps[0][i_exp].todense()
            else:
                kernel_data = transformed_maps[0][i_exp]

            if return_type == "array":
                img = kernel_data[mask_data]
                imgs.append(img)
            elif return_type == "image":
                kernel_data *= mask_data
                img = nib.Nifti1Image(kernel_data, mask.affine)
                imgs.append(img)
            elif return_type == "dataset":
                img = nib.Nifti1Image(kernel_data, mask.affine)
                out_file = os.path.join(dataset.basepath, self.filename_pattern.format(id=id_))
                img.to_filename(out_file)
                dataset.images.loc[dataset.images["id"] == id_, self.image_type] = out_file

        del kernel_data, transformed_maps

        if return_type == "array":
            return np.vstack(imgs)
        elif return_type == "image":
            return imgs
        elif return_type == "dataset":
            # Replace NaNs with Nones
            dataset.images[self.image_type] = dataset.images[self.image_type].where(
                dataset.images[self.image_type].notnull(), None
            )
            # Infer relative path
            dataset.images = dataset.images
            return dataset

    def _transform(self, mask, coordinates):
        """Apply the kernel's unique transformer.

        Parameters
        ----------
        mask : niimg-like
            Mask image. Should contain binary-like integer data.
        coordinates : pandas.DataFrame
            DataFrame containing IDs and coordinates.
            The DataFrame must have the following columns: "id", "i", "j", "k".
            Additionally, individual kernels may require other columns
            (e.g., "sample_size" for ALE).

        Returns
        -------
        transformed_maps : N-length list of (3D array, str) tuples or (4D array, 1D array) tuple
            Transformed data, containing one element for each study.

            -   Case 1: A kernel that is not an (M)KDAKernel, with no memory limit.
                Each list entry is composed of a 3D array (the MA map) and the study's ID.

            -   Case 2: (M)KDAKernel, with no memory limit.
                There is a length-2 tuple with a 4D numpy array of the shape (N, X, Y, Z),
                containing all of the MA maps, and a numpy array of shape (N,) with the study IDs.
        """
        pass


@due.dcite(
    references.ALE2,
    description=(
        "Modifies ALE algorithm to eliminate within-experiment "
        "effects and generate MA maps based on subject group "
        "instead of experiment."
    ),
)
class ALEKernel(KernelTransformer):
    """Generate ALE modeled activation images from coordinates and sample size.

    By default (if neither ``fwhm`` nor ``sample_size`` is provided), the FWHM of the kernel
    will be determined on a study-wise basis based on the sample sizes available in the input,
    via the method described in :footcite:t:`eickhoff2012activation`.

    .. versionchanged:: 0.0.12

        * Remove low-memory option in favor of sparse arrays for kernel transformers.

    Parameters
    ----------
    fwhm : :obj:`float`, optional
        Full-width half-max for Gaussian kernel, if you want to have a
        constant kernel across Contrasts. Mutually exclusive with
        ``sample_size``.
    sample_size : :obj:`int`, optional
        Sample size, used to derive FWHM for Gaussian kernel based on
        formulae from Eickhoff et al. (2012). This sample size overwrites
        the Contrast-specific sample sizes in the dataset, in order to hold
        kernel constant across Contrasts. Mutually exclusive with ``fwhm``.

    References
    ----------
    .. footbibliography::
    """

    def __init__(self, fwhm=None, sample_size=None, sparse=True):
        if fwhm is not None and sample_size is not None:
            raise ValueError('Only one of "fwhm" and "sample_size" may be provided.')
        self.fwhm = fwhm
        self.sample_size = sample_size
        self.sparse = sparse

    def _transform(self, mask, coordinates):
        exp_ids = coordinates["id"].unique()

        use_dict = True

        if self.sample_size is not None:
            _, kern = get_ale_kernel(mask, sample_size=self.sample_size)
            use_dict = False

        if self.fwhm is not None:
            assert np.isfinite(self.fwhm), "FWHM must be finite number"
            _, kern = get_ale_kernel(mask, fwhm=self.fwhm)
            use_dict = False

        if use_dict:
            kernels = {}  # retain kernels in dictionary to speed things up

        transformed = []
        for i_exp, id_ in enumerate(exp_ids):
            data = coordinates.loc[coordinates["id"] == id_]

            ijk = np.vstack((data.i.values, data.j.values, data.k.values)).T.astype(int)

            if use_dict:
                # Extract from input
                sample_size = data.sample_size.astype(float).values[0]
<<<<<<< HEAD

            if self.fwhm is not None:
                assert np.isfinite(self.fwhm), "FWHM must be finite number"
                if self.fwhm not in kernels.keys():
                    _, kernel, kernel_idx, kernel_values, mid = get_ale_kernel(
                        mask, fwhm=self.fwhm
                    )
                    kernels[self.fwhm] = (kernel, kernel_idx, kernel_values, mid)
                else:
                    kernel, kernel_idx, kernel_values, mid = kernels[self.fwhm]

            else:
                assert np.isfinite(sample_size), "Sample size must be finite number"
=======
>>>>>>> 49ec5264
                if sample_size not in kernels.keys():
                    _, kernel, kernel_idx, kernel_values, mid = get_ale_kernel(
                        mask, sample_size=sample_size
                    )
                    kernels[sample_size] = (kernel, kernel_idx, kernel_values, mid)
                else:
                    kernel, kernel_idx, kernel_values, mid = kernels[sample_size]

            if self.sparse:
                kernel_data = compute_ale_ma_sparse(
                    mask.shape, ijk, kernel_idx, kernel_values, mid
                )
            else:
                kernel_data = compute_ale_ma_dense(mask.shape, ijk, kernel)

            # Convert dense array to sparse
            nonzero_idx = np.vstack(np.where(kernel_data))
            nonzero_values = kernel_data[nonzero_idx[0, :], nonzero_idx[1, :], nonzero_idx[2, :]]
            kernel_data = sparse.COO(nonzero_idx, nonzero_values, shape=mask.shape)

            transformed.append(kernel_data)

        return transformed, exp_ids


class KDAKernel(KernelTransformer):
    """Generate KDA modeled activation images from coordinates.

    .. versionchanged:: 0.0.12

        * Remove low-memory option for kernel transformers.

    Parameters
    ----------
    r : :obj:`int`, optional
        Sphere radius, in mm.
    value : :obj:`int`, optional
        Value for sphere.
    """

    _sum_overlap = True

    def __init__(self, r=10, value=1):
        self.r = float(r)
        self.value = value

    def _transform(self, mask, coordinates):
        dims = mask.shape
        vox_dims = mask.header.get_zooms()

        ijks = coordinates[["i", "j", "k"]].values
        exp_idx = coordinates["id"].values
        transformed = compute_kda_ma(
            dims,
            vox_dims,
            ijks,
            self.r,
            self.value,
            exp_idx,
            sum_overlap=self._sum_overlap,
        )
        exp_ids = np.unique(exp_idx)
        return transformed, exp_ids


class MKDAKernel(KDAKernel):
    """Generate MKDA modeled activation images from coordinates.

    .. versionchanged:: 0.0.12

        * Remove low-memory option in favor of sparse arrays for kernel transformers.

    Parameters
    ----------
    r : :obj:`int`, optional
        Sphere radius, in mm.
    value : :obj:`int`, optional
        Value for sphere.
    """

    _sum_overlap = False


class Peaks2MapsKernel(KernelTransformer):
    """Generate peaks2maps modeled activation images from coordinates.

    .. deprecated:: 0.0.11
        `Peaks2MapsKernel` will be removed in NiMARE 0.0.13.

    Parameters
    ----------
    model_dir : :obj:`str`, optional
        Path to model directory. Default is "auto".

    Warnings
    --------
    Peaks2MapsKernel is not intended for serious research.
    We strongly recommend against using it for any meaningful analyses.
    """

    def __init__(self, model_dir="auto"):
        warnings.warn(
            "Peaks2MapsKernel is deprecated, and will be removed in NiMARE version 0.0.13.",
            DeprecationWarning,
        )

        # Use private attribute to hide value from get_params.
        # get_params will find model_dir=None, which is *very important* when a path is provided.
        self._model_dir = model_dir

    def _transform(self, mask, coordinates):
        transformed = []
        coordinates_list = []
        ids = []
        for id_, data in coordinates.groupby("id"):
            ijk = np.vstack((data.i.values, data.j.values, data.k.values)).T.astype(int)
            xyz = vox2mm(ijk, mask.affine)
            coordinates_list.append(xyz)
            ids.append(id_)

        imgs = compute_p2m_ma(coordinates_list, skip_out_of_bounds=True, model_dir=self._model_dir)
        resampled_imgs = []
        for img in imgs:
            resampled_imgs.append(image.resample_to_img(img, mask).get_fdata())
        transformed = list(zip(resampled_imgs, ids))
        return transformed<|MERGE_RESOLUTION|>--- conflicted
+++ resolved
@@ -336,22 +336,7 @@
             if use_dict:
                 # Extract from input
                 sample_size = data.sample_size.astype(float).values[0]
-<<<<<<< HEAD
-
-            if self.fwhm is not None:
-                assert np.isfinite(self.fwhm), "FWHM must be finite number"
-                if self.fwhm not in kernels.keys():
-                    _, kernel, kernel_idx, kernel_values, mid = get_ale_kernel(
-                        mask, fwhm=self.fwhm
-                    )
-                    kernels[self.fwhm] = (kernel, kernel_idx, kernel_values, mid)
-                else:
-                    kernel, kernel_idx, kernel_values, mid = kernels[self.fwhm]
-
-            else:
-                assert np.isfinite(sample_size), "Sample size must be finite number"
-=======
->>>>>>> 49ec5264
+
                 if sample_size not in kernels.keys():
                     _, kernel, kernel_idx, kernel_values, mid = get_ale_kernel(
                         mask, sample_size=sample_size
